

/*
  This program and the accompanying materials are
  made available under the terms of the Eclipse Public License v2.0 which accompanies
  this distribution, and is available at https://www.eclipse.org/legal/epl-v20.html
  
  SPDX-License-Identifier: EPL-2.0
  
  Copyright Contributors to the Zowe Project.
*/

'use strict';
const express = require('express');
const fs = require('fs');
const util = require('util');
const url = require('url');
const expressWs = require('express-ws');
const path = require('path');
const Promise = require('bluebird');
const http = require('http');
const https = require('https');
const bodyParser = require('body-parser');
const fs = require('fs');
const jsonUtils = require('./jsonUtils');
const cookieParser = require('cookie-parser')
const session = require('express-session');
const zluxUtil = require('./util');
const configService = require('../plugins/config/lib/configService.js');
const proxy = require('./proxy');
const zLuxUrl = require('./url');
const UNP = require('./unp-constants');
const translationUtils = require('./translation-utils');
const expressStaticGzip = require("express-static-gzip");


/**
 * Sets up an Express application to serve plugin data files and services  
 */


const SERVICE_TYPE_NODE = 0;
const SERVICE_TYPE_PROXY = 1;
const PROXY_SERVER_CONFIGJS_URL = '/plugins/com.rs.configjs/services/data/';
//TODO: move this (and other consts) to a commonly accessible constants file when moving to typescript
const WEBSOCKET_CLOSE_INTERNAL_ERROR = 4999; 
const WEBSOCKET_CLOSE_BY_PROXY = 4998;
const WEBSOCKET_CLOSE_CODE_MINIMUM = 3000;
const DEFAULT_READBODY_LIMIT = process.env.ZLUX_DEFAULT_READBODY_LIMIT || 102400;//100kb

var contentLogger = zluxUtil.loggers.contentLogger;
var bootstrapLogger = zluxUtil.loggers.bootstrapLogger;
var installLog = zluxUtil.loggers.installLogger;
var utilLog = zluxUtil.loggers.utilLogger;
var routingLog = zluxUtil.loggers.routing;

const jsonParser = bodyParser.json()
const urlencodedParser = bodyParser.urlencoded({ extended: false })

const proxyMap = new Map();

function DataserviceContext(serviceDefinition, serviceConfiguration, 
    pluginContext) {
  this.serviceDefinition = serviceDefinition;
  this.serviceConfiguration = serviceConfiguration;
  this.plugin = pluginContext;
  this.logger = createDataserviceLogger(pluginContext, serviceDefinition);
}

function createDataserviceLogger(pluginContext, serviceDefinition) {
  let logLanguage = pluginContext.server.config.user.logLanguage;
  const logLocation = pluginContext.pluginDef.location;

  if (!logLanguage) {
    logLanguage = "en"; // Default to English if no language is specified
  }
  if (!logLocation) {
    bootstrapLogger.warn("Log location for logger '" + pluginContext.pluginDef.identifier + ":" + serviceDefinition.name + "' is undefined")
    return;
  }

  let messages;
  try { // Attempt to get a log message for a language a user may have specified
    var logFile = require(`${logLocation}/lib/assets/i18n/log/messages_${logLanguage}.json`);
    messages = logFile;

    var logFileEN = require(`${logLocation}/lib/assets/i18n/log/messages_en.json`);
    messages = Object.assign(logFileEN, messages); // Merge the two, with the language-specific file
    // overwriting the non-English one (so English messages get preserved even if no translations exist)

  } catch (err) { // If we encountered an error...
      try {
        if (messages) { // and 'messages' exist, then these messages came from a language file,
          // but the EN language file lookup failed (that is why we are in this catch), so we are all done here.
        } 
        else { // If 'messages' does not exist, then the first 'logFile' lookup failed and put us here,
          var logFileEN = require(`${logLocation}/lib/assets/i18n/log/messages_en.json`); // so let's try English.
          messages = logFileEN;
        }
      }
      catch (err) { // If all else fails, create loggers without specified messages.
        messages = undefined;
      }
  }

  return global.COM_RS_COMMON_LOGGER.makeComponentLogger(
    pluginContext.pluginDef.identifier + ":" + serviceDefinition.name, messages);
}

DataserviceContext.prototype = {
  makeSublogger(name) {
    return makeSubloggerFromDefinitions(this.plugin.pluginDef,
        this.serviceDefinition, name);
  },
  
  addBodyParseMiddleware(router) {
    router.use(bodyParser.json({type:'application/json'}));
    router.use(bodyParser.text({type:'text/plain'}));
    router.use(bodyParser.text({type:'text/html'}));
  },
  
  makeErrorObject: zluxUtil.makeErrorObject
};

function do404(URL, res, message) {
  contentLogger.debug("404: "+message+", url="+URL);
  if (URL.indexOf('<')!=-1) {
    //sender didn't URI encode (browsers generally do)
    //Not a catch-all for missed encoding - specifically to prevent HTML tag insertion
    URL = encodeURI(URL);
  }
  res.statusMessage = message;
  res.status(404).send("<h1>Resource not found, URL: "+URL+"</h1></br><h2>Additional info: "+message+"</h2>");
}

function sendAuthenticationFailure(res, authType) {
  res.status(401).json({
    'error':'unauthorized',
    'plugin':pluginDefinition.identifier,
    'service':serviceDefinition.name,
    'authenticationType':authType
  });
};
function sendAuthorizationFailure(res, authType, resource) {
  res.status(403).json({
    'error':'forbidden',
    'plugin':pluginDefinition.identifier,
    'service':serviceDefinition.name,
    'authenticationType':authType,
    'resource':resource
  });
};

const staticHandlers = {
  plugins: function(plugins) {
    return function(req, res) {
      let parsedRequest = url.parse(req.url, true);
      if (!parsedRequest.query) {
        do404(req.url, res, "A plugin query must be specified");
        return;
      }
      let type = parsedRequest.query["type"];
      /*
        Note: here, we query for installed plugins using a filter of either 'all' or a specific pluginType.
        But, some plugins do not have pluginTypes currently. People can forget to include that information.
        In our code, we've been assuming that plugins that do not declare a type are of type 'application',
        but this should be enforced somehow in the future.
      */
      if (!type) {
        do404(req.url, res, "A plugin type must be specified");
        return;
      }
      const acceptLanguage = 
        translationUtils.getAcceptLanguageFromCookies(req.cookies) || req.headers['accept-language'] || '';
      const pluginDefs = plugins.map(p => p.exportTranslatedDef(acceptLanguage));
      const response = {
        //TODO type/version
        pluginDefinitions: null 
      };
      contentLogger.debug('Type requested ='+type);
      if (type == "all") {
        response.pluginDefinitions = pluginDefs;
      } else {
        response.pluginDefinitions = pluginDefs.filter(def => {
          if (def.pluginType != null) {
            contentLogger.debug('Returning true if type matches, type='
                + def.pluginType);
            return def.pluginType === type;
          } else if (type == 'application') {
            contentLogger.debug('Returning true because type is application');
            return true;
          } else {
            contentLogger.debug('Returning false because type did not match');
            return false;
          }
        });
      }
      res.json(response);
    }
  },
  
  //TODO unify '/plugins' and '/apiManagement/plugins'
  apiManagement(webApp) {
    const r = express.Router();
    r.post('/plugins', jsonParser, function api(req, res) {
      const pluginDef = req.body;
      //TODO rewrite to EvenEmitter
      Promise.resolve().then(() => webApp.options.newPluginHandler(pluginDef))
        .then(() => {
          res.status(200).send('plugin added');
        }, (err) => {
          res.status(400).send('failed to add the plugin: ' + err.message);
          console.warn(err);
        });
    });
    return r;
  },

  server(options){
    const router = express.Router();
    const dataserviceAuth = options.serverConfig["dataserviceAuthentication"];
    const rbac = (dataserviceAuth == undefined) ? false : dataserviceAuth.rbac === true;
    if(!rbac){
      router.get('/*', (req, res) => {
        res.status(500).send("Set dataserviceAuthentication.rbac to true in server configuration");
      })
      return router;
    } else {
      router.get('/', (req, res) => {
        res.status(200).json({
          "links": [
            {
              "href": "/server/agent",
              "rel": "agent",
              "type": "GET"
            },
            {
              "href": "/server/config",
              "rel": "config",
              "type": "GET"
            },
            {
              "href": "/server/log",
              "rel": "log",
              "type": "GET"
            },
            {
              "href": "/server/logLevels",
              "rel": "logLevels",
              "type": "GET"
            },
            {
              "href": "/server/environment",
              "rel": "environment",
              "type": "GET"
            },
          ]
        });
      });
      let proxyOptions = {
        urlPrefix: '/server', 
        isHttps: false, 
        addProxyAuthorizations: options.auth.addProxyAuthorizations,
        allowInvalidTLSProxy: options.allowInvalidTLSProxy
      };
      proxyOptions = Object.assign(proxyOptions, getAgentProxyOptions(options, options.serverConfig.agent));
      router.get('/agent*', proxy.makeSimpleProxy(options.proxiedHost, options.proxiedPort,
        proxyOptions));
      router.get('/config', (req, res) => {
        res.status(200).json({
          "options": options.serverConfig
        });
      });
      router.post('/config/httpPort/:port', (req, res) => {
        if(options.configLocation){
          console.log("webapp.js: Config location=", options.configLocation);
          let config = jsonUtils.parseJSONWithComments(options.configLocation);
          if(config.node.https){
            config.node.https.port = req.params.port;
          }
          console.log("webapp.js: updated config=", config);
          fs.writeFileSync(options.configLocation, JSON.stringify(config, null, 2), (err) => {
            if(err){
              console.log("Failed to write config: ", err);
            }
            console.log("Wrote new config to ", options.configLocation);
          });
        }
        if(process.clusterManager){
          process.clusterManager.setOverrideFileConfig(false);
          console.log('webApp: RELOADING SERVER. env.overrideFileConfig=', process.env.overrideFileConfig);
          process.clusterManager.reloadAllWorkers();
        } else {
          res.status(400).send('Serve must be running in cluster mode to remap http(s) port');
        }
        res.status(200).json({
          "options": options.serverConfig
        });
      })
      router.get('/log', (req, res) => {
        if(process.env.ZLUX_LOG_PATH){
          res.sendFile(process.env.ZLUX_LOG_PATH);
        } else {
          res.status(500).send('Log not found');
        }
      });
      router.get('/logLevels', (req, res) => {
        res.status(200).json(global.COM_RS_COMMON_LOGGER.getConfig());
      });
      router.post('/logLevels/name/:componentName/level/:level', (req, res) => {
        if(isNaN(Number(req.params.level))){
          res.status(400).send("Log level must be a number");
        } else {
          global.COM_RS_COMMON_LOGGER.setLogLevelForComponentName(req.params.componentName, Number(req.params.level));
          res.status(200).json(global.COM_RS_COMMON_LOGGER.getConfig());
        }
      });
      router.post('/logLevels/pattern/:componentPattern/level/:level', (req, res) => {
        if(isNaN(Number(req.params.level))){
          res.status(400).send("Log level must be a number");
        } else {
          global.COM_RS_COMMON_LOGGER.setLogLevelForComponentPattern(req.params.componentPattern, Number(req.params.level));
          res.status(200).json(global.COM_RS_COMMON_LOGGER.getConfig());
        }
      });
      router.get('/environment', (req, res) => {
        let args = "";
        let execArgs = "";
        let os = require('os');
        var date = new Date();
        process.argv.forEach((val) => {
          args += val + " ";
        });
        process.execArgv.forEach((val) => {
          execArgs += val + " ";
        });
        res.status(200).json({
          "timestamp": date.toUTCString(),
          "args": args,
          "nodeArgs": execArgs,
          "platform": process.platform,
          "arch": os.arch(),
          "osRelease": os.release(),
          "cpus": os.cpus(),
          "totalMemory": os.totalmem(),
          "freeMemory": os.freemem(),
          "uptime": os.uptime(),
          "hostname": os.hostname(),
          "networkInterfaces": os.networkInterfaces(),
          "memoryUsage": process.memoryUsage(),
          "userEnvironment": process.env,
          "PID": process.pid,
          "PPID": process.ppid,
          "nodeVersion": process.version,
          "nodeRelease": process.release,
          "nodeConfig": process.config,
        });
      });
      return router;
    }
  },
  
  eureka() {
    const router = express.Router();
    router.get('/server/eureka/info', function(req, res, next) {
      res.send('{"id":"zlux"}');
    });
    router.get('/server/eureka/health', function(req, res, next) {
      res.send('{"status":"UP"}');
    });
    return router;
  },
  
  proxies(options) {
    return (req, res) => {
      res.json({
        "zssServerHostName": options.proxiedHost,
        "zssPort": options.proxiedPort
      });
    }
  },

  
  reload() {
    return (req,res)=> {
      if (process.clusterManager) {
        res.status(200).json({message: 'Reloading server, please wait a moment.'});
        process.clusterManager.reloadAllWorkers();
      } else {
        res.status(400).json({error: 'Cannot reload server unless cluster mode is in use'});
      }
    };
  },

   deleteAndReload(webapp) {
    return (req,res)=> {
      if (process.clusterManager) {
        const id = req.params.id;
        //delete
        let fullPath = path.join(webapp.serverConfig.pluginsDir, id+'.json');
        installLog.info(`Deleting plugin due to request, id=${id}, path=${fullPath}`);
        fs.access(fullPath,fs.constants.F_OK,(err)=> {
          if (err) {
            //doesnt exist from our point of view
            res.status(400).json({error: 'Static plugin requested was not found.'});
            return;
          }
          else {
            fs.stat(fullPath,(err,stats)=> {
              if (err || stats.isDirectory()) {
                res.status(500).json({error: 'Could not find plugin locator for requested plugin.'});
                return;
              } else {
                fs.unlink(fullPath,(err)=> {
                  if (err) {
                    res.status(500).json({error: 'Could not remove plugin'});
                    return;
                  } else {             
                    res.status(200).json({message: 'Reloading server, please wait a moment.'});
                    process.clusterManager.reloadAllWorkers();
                  }
                });
              }
            });
          }
        });
      } else {
        res.status(400).json({error: 'Cannot reload server unless cluster mode is in use'});
      }
    };
  },

   pickupNewPlugins(webapp) {
    return (req,res)=> {
      if (process.clusterManager) {
        res.status(200).json({message: 'Cluster scanning for new plugins, please wait a moment.'});
        process.clusterManager.scanForNewPlugins();
      } else {
        //look for plugins in plugin dir
        webapp.pluginLoader.loadPlugins(function() {
          res.status(200).json({message: 'Scan complete.'});
        }, function() {
          res.status(500).json({error: 'Could not complete new plugin scan.'});
        });

       }
    };
  },

   addStaticPlugin(webapp) {
    return (req,res)=> {
      let path = req.query.path;
      if (path) { // Attempt to extract a pluginDefinition given a path name & file
         try {
          path = path.split('\\').join('/'); // Replace '\' with '/'
          if (path[path.length - 1] == '/') {
            path = path.slice(0, path.length - 1); // **.filextension/ ---> **.filextension
          }
          let fileName = path.split("/");
          fileName = (fileName[fileName.length-1]);
          const pluginDefFile = require(`${path}`)
          
          fs.writeFileSync(`../../zlux-app-server/plugins/${fileName}`, JSON.stringify(pluginDefFile));
          console.log(webapp.serverConfig.pluginsDir);
          fs.writeFileSync(`${webapp.serverConfig.pluginsDir}/${fileName}`, JSON.stringify(pluginDefFile));
          res.status(200).json({message: 'Restarting server, please wait a moment.'});
          process.clusterManager.reloadAllWorkers();
          //this.reload();
        }
        catch (err) { // This file doesn't exist.
          bootstrapLogger.warn("File location '" + path + "' doesn't exist.");
        }
      }
      let name = req.query.name; //future possibility of a repo to search from. think foo@1.0.0
      if (name) {

      }

      if (process.clusterManager) {
        res.status(200).json({message: 'Adding plugin to cluster, please wait a moment.'});
        process.clusterManager.addPluginViaPathToWorkers();
      } else {
        //add plugin
        res.status(200).json({message: 'Plugin added'});
      }
    };
  },
  
  echo() {
    return (req, res) =>{
      contentLogger.log(contentLogger.INFO, 'echo\n' + util.inspect(req));
      res.json(req.params);
    }
  }
};

/**
 *  This is passed to every other service of the plugin, so that 
 *  the service can be called by other services under the plugin
 */
function WebServiceHandle(urlPrefix, environment) {
  this.urlPrefix = urlPrefix;
  if (!environment.loopbackConfig.port) {
    installLog.severe(`loopback configuration not valid,`,loopbackConfig,
                      `loopback calls will fail!`);
  }
  this.environment = environment;
}
WebServiceHandle.prototype = {
  constructor: WebServiceHandle,
  //This is currently suboptimal: it makes an HTTP call
  //to localhost for every service call. We could instead just call
  //the corresponding router directly with mock request and
  //response objects, but that's tricky, so let's do that
  //later.

  //  router: null,
  port: 0,
  urlPrefix: null,

  call(path, options, originalRequest) {
    return new Promise((resolve, reject) => {
      if (typeof path === "object") {
        options = path;
        path = "";
      }
      options = options || {};
      let url = this.urlPrefix;
      if (path) {
        url += '/' + path;
      }
      let rejectUnauthorized;
      let protocol;
      if (this.environment.loopbackConfig.isHttps) {
        protocol = 'https:';
        rejectUnauthorized = false;
      } else {
        protocol = 'http:';
      }
      const requestOptions = {
        hostname: this.environment.loopbackConfig.host,
        port: this.environment.loopbackConfig.port,
        method: options.method || "GET",
        protocol: protocol,
        path: url,
        auth: options.auth,
        rejectUnauthorized: rejectUnauthorized
      };
      const headers = {};
      if (originalRequest) {
        var cookie = originalRequest.get('cookie');
        if (cookie) {
          headers["Cookie"] = cookie;
        }
      }
      Object.assign(headers, options.headers);
      if (options.body) {
        if (typeof options.body === "string") {
          if (options.contentType) {
            headers["Content-Type"] = options.contentType;
          } else {
            headers["Content-Type"] = "application/json";
          }
          headers["Content-Length"] =  options.body.length;
        } else {
          headers["Content-Type"] = "application/json";
          const json = JSON.stringify(options.body)
          headers["Content-Length"] =  json.length;
          options.body = json;
        }
      }
      //console.log("headers: ", headers)
      if (Object.getOwnPropertyNames(headers).length > 0) {
        requestOptions.headers = headers;
      }
      let httpOrHttps = this.environment.loopbackConfig.isHttps ? https : http;
      const request = httpOrHttps.request(requestOptions, (response) => {
        var chunks = [];
        response.on('data',(chunk)=> {
          utilLog.debug('Callservice: Data received');
          chunks.push(chunk);
        });
        response.on('end',() => {
          utilLog.debug('Callservice: Service call completed.');
          response.body = Buffer.concat(chunks).toString();
          resolve(response);
        });
      }
      );
      request.on('error', (e) => {
        utilLog.warn('Callservice: Service call failed.');
        reject(e);
      });
      if (options.body) {
        request.write(options.body);
      }
      utilLog.debug('Callservice: Issuing request to service: ' 
          + JSON.stringify(requestOptions, null, 2));
      request.end();
    }
    );
  }
};


const commonMiddleware = {
  /**
   * Initializes the req.mvdData (or whatever the name of the project at the moment is)
   *
   * The request object is cached in the closure scope here, so that a service
   * making a call to another service doesn't have to bother about passing the  
   * authentication data on: we'll do that
   */
  
  addAppSpecificDataToRequest(globalAppData) {
    return function addAppSpecificData(req, res, next) {
      const appData = Object.create(globalAppData);
      if (!req[`${UNP.APP_NAME}Data`]) {
        req[`${UNP.APP_NAME}Data`] = appData; 
      }
      appData.makeErrorObject = zluxUtil.makeErrorObject; 
      if (!appData.webApp) {
        appData.webApp = {};
      } else {
      	appData.webApp = Object.create(appData.webApp);
      }
      appData.webApp.callRootService = function callRootService(name, url, 
          options) {
        if (!this.rootServices[name]) {
          throw new Error(`root service ${name} not found`);
        }
        return this.rootServices[name].call(url, options, req);
      }
      if (!appData.plugin) {
        appData.plugin = {};
      } else {
      	appData.plugin = Object.create(appData.plugin);
      }
      appData.plugin.callService = function callService(name, url, options) {
        try {
          const allHandles = this.services[name];
          let version = '_current';
          if (appData.service.def
              /* 
                 TODO this does not cover the case in which an auth plugin wanted to do callService. See: zosmf-auth
                 In that case, appData.service = {} because it isn't a service itself.
              */
              && appData.service.def.versionRequirements 
              && appData.service.def.versionRequirements[name]) {
            version = appData.service.def.versionRequirements[name];
          }
          const service = allHandles[version];
          return service.call(url, options, req);
        } catch (e) {
          return Promise.reject(e);
        }
      }
      if (!appData.service) {
        appData.service = {};
      } else {
        appData.service = Object.create(appData.service);
      }
      next();
    }
  },
  
  injectPluginDef(pluginDef) {
    return function(req, res, next) {
      req[`${UNP.APP_NAME}Data`].plugin.def = pluginDef;
      next();
    }
  },
  
  injectServiceDef(serviceDef) {
    return function _injectServiceDef(req, res, next) {
      req[`${UNP.APP_NAME}Data`].service.def = serviceDef;
      next();
    }
  },


  /**
   * Injects the service handles to the request so that a service can
   * call other serivces - root services or services created or imported
   * by the plugin, by reading 
   *   req.mvdData.plugin.services[serviceName] 
   * or
   *   req.mvdData.webApp.rootServices[serviceName] 
   *
   * It's context-sensitive, the behaviour depends on the plugin
   */
  injectServiceHandles(serviceHandles, isRoot) {
    if (isRoot) {
      return function injectRoot(req, res, next) {
        //console.log('injecting services: ', Object.keys(serviceHandles))
        req[`${UNP.APP_NAME}Data`].webApp.rootServices = serviceHandles;
        next();
      }
    } else {
      return function inject(req, res, next) {
       // console.log('injecting services: ', Object.keys(serviceHandles))
        req[`${UNP.APP_NAME}Data`].plugin.services = serviceHandles;
        next();
      }
    }
  },
  
  /**
   * A pretty crude request body reader
   */
  readBody() {
    return function readBody(req, res, next) {
      if (req.body) {
        next()
        return;
      }
      var bodyLen = 0;
      const body = [];
      const contentType = req.get('Content-Type');
      if ((req.method != 'POST') && (req.method != 'PUT')) {
        next();
        return;
      }
      var onData = function(chunk) {
        body.push(chunk);
        bodyLen += chunk.length;
        if (bodyLen > DEFAULT_READBODY_LIMIT) {
          req.removeListener('data', onData); 
          req.removeListener('end', onEnd);
          res.send(413, 'content too large');
        }
      };
      var onEnd = function() {
        req.body = Buffer.concat(body).toString();
        next();
        return;
      };
      req.on('data', onData).on('end', onEnd);
    }
  },

  httpNoCacheHeaders() {
    return function httpCachingHeaders(req, res, next) {
      //service.httpCaching = false means
      //"Cache-control: no-store" and "Pragma: no-cache"
      res.set('Cache-control', 'no-store');
      res.set('Pragma', 'no-cache');
      next();
    }
  },
  
  logRootServiceCall(proxied, serviceName) {
    const type = proxied? "Proxied root" : "root"
    return function logRouting(req, res, next) {
      routingLog.debug(`${req.session.id}: ${type} service called: `
          +`${serviceName}, ${req.method} ${req.url}`);
      next();
    }
  },
  
  logServiceCall(pluginId, serviceName) {
    return function logRouting(req, res, next) {
      routingLog.debug(`${req.session.id}: Service called: `
          +`${pluginId}::${serviceName}, ${req.method} ${req.url}`);
      next();
    }
  }
}

function makeSubloggerFromDefinitions(pluginDefinition, serviceDefinition, name) {
  return global.COM_RS_COMMON_LOGGER.makeComponentLogger(pluginDefinition.identifier
      + "." + serviceDefinition.name + ':' + name);
}

function ImportManager() {
  this.routers = {};
}
ImportManager.prototype = {
  constructor: ImportManager,
  
  routers: null
  
}


const defaultOptions = {
  httpPort: 0,
  productCode: null,
  productDir: null,
  proxiedHost: null,
  proxiedPort: 0,
  rootRedirectURL: null,
  rootServices: null,
  staticPlugins: null,
  newPluginHandler: null
};

function makeLoopbackConfig(nodeConfig) {
  /* TODO do we really prefer loopback HTTPS? Why not simply choose HTTP? */
  if (nodeConfig.https && nodeConfig.https.enabled) {
    return {
      port: nodeConfig.https.port,
      isHttps: true,
      host: zluxUtil.getLoopbackAddress(nodeConfig.https.ipAddresses)
    }
  } else {
    return {
      port: nodeConfig.http.port,
      isHttps: false,
      host: zluxUtil.getLoopbackAddress(nodeConfig.http.ipAddresses)
    }
  }
}

function getAgentProxyOptions(serverConfig, agentConfig) {
  if (!agentConfig) return null;
  let options = {};
  if (agentConfig.https || (agentConfig.http && agentConfig.http.attls === true)) {
    options.isHttps = true;
    options.allowInvalidTLSProxy = serverConfig.allowInvalidTLSProxy
  }
  return options;
}

function WebApp(options){
  this.expressApp = express();
  const port = options.httpsPort ? options.httpsPort : options.httpPort;
  this.expressApp.use(cookieParser());
  this.expressApp.use(session({
    //TODO properly generate this secret
    name: 'connect.sid.' + port,
    secret: process.env.expressSessionSecret ? process.env.expressSessionSecret : 'whatever',
    // FIXME: require magic is an anti-pattern. all require() calls should 
    // be at the top of the file. TODO Ensure this can be safely moved to the
    // top of the file: it must have no side effects and it must not depend
    // on any global state
    store: require("./sessionStore").sessionStore,
    resave: true, saveUninitialized: false,
    cookie: {
      secure: 'auto'
    }
  }));
  this.wsEnvironment = {
    loopbackConfig: makeLoopbackConfig(options.serverConfig.node)
  }
  this.options = zluxUtil.makeOptionsObject(defaultOptions, options);
  this.auth = options.auth;
  this.configLocation = options.configLocation;
  expressWs(this.expressApp);
  this.expressApp.serverInstanceUID = Date.now(); // hack
  this.pluginRouter = express.Router();
  this.routers = {};
  this.appData = {
    webApp: {
      proxiedHost: options.proxiedHost,
    }, 
    plugin: {

    }
    //more stuff can be added
  };
  this.plugins = [];
  //hack for pseudo-SSO
  this.authServiceHandleMaps = {};
}
WebApp.prototype = {
  constructor: WebApp,
  options: null,
  expressApp: null,
  routers: null,
  appData: null,
  //hack for pseudo-SSO
  authServiceHandleMaps: null,

  toString() {
    return `[WebApp product: ${this.options.productCode}]`
  },
  
  makeProxy(urlPrefix, noAuth, overrideOptions, host, port) {
    const r = express.Router();
    let proxiedHost;
    let proxiedPort;
    if (host && port) {
      proxiedHost = host;
      proxiedPort = port;
    } else {
      proxiedHost = this.options.proxiedHost;
      proxiedPort = this.options.proxiedPort;
    }
    let options = {
      urlPrefix, 
      isHttps: false, 
      addProxyAuthorizations: (noAuth? null : this.auth.addProxyAuthorizations),
      allowInvalidTLSProxy: this.options.allowInvalidTLSProxy
    };
    if (overrideOptions) {
      options = Object.assign(options, overrideOptions);
    }
    r.use(proxy.makeSimpleProxy(proxiedHost, proxiedPort,
                                options));
    r.ws('/', proxy.makeWsProxy(proxiedHost, proxiedPort, 
                                urlPrefix, options.isHttps))
    return r;
  },
  
  makeExternalProxy(host, port, urlPrefix, isHttps, noAuth, pluginID, serviceName) {
    const r = express.Router();
    installLog.info(`Setting up ${isHttps? 'HTTPS' : 'HTTP'} proxy `
                    +`(${pluginID}:${serviceName}) to destination=${host}:${port}/${urlPrefix}`);
    let myProxy = proxy.makeSimpleProxy(host, port, {
      urlPrefix, 
      isHttps, 
      addProxyAuthorizations: (noAuth? null : this.auth.addProxyAuthorizations),
      allowInvalidTLSProxy: this.options.allowInvalidTLSProxy
    }, pluginID, serviceName);
    proxyMap.set(pluginID + ":" + serviceName, myProxy);
    r.use(myProxy);
    return r;
  },
  
  installStaticHanders() {
    const webdir = path.join(path.join(this.options.productDir,
      this.options.productCode), 'web');
    const rootPage = this.options.rootRedirectURL? this.options.rootRedirectURL 
        : '/';
    if (rootPage != '/') {
      this.expressApp.get('/', function(req,res) {
        res.redirect(rootPage);
      });
    }
    this.expressApp.use(rootPage, express.static(webdir));
  },

  installCommonMiddleware() {
    this.expressApp.use(commonMiddleware.addAppSpecificDataToRequest(
        this.appData));
  },

  _installRootService(url, method, handler, {needJson, needAuth, isPseudoSso}) {
    const handlers = [commonMiddleware.logRootServiceCall(false, url), commonMiddleware.httpNoCacheHeaders()];
    if (needJson) {
      handlers.push(jsonParser);
    }
    if (isPseudoSso) {
      handlers.push((req, res, next) => {
        //hack for pseudo-SSO
        req[`${UNP.APP_NAME}Data`].webApp.authServiceHandleMaps = 
          this.authServiceHandleMaps;
        next();
      })
    }
    if (needAuth) {
      handlers.push(this.auth.middleware); 
    }
    handlers.push(handler);
    installLog.info(`installing root service at ${url}`);
    this.expressApp[method](url, handlers); 
  },
  
  installRootServices() {
    const serviceHandleMap = {};
    for (const proxiedRootService of this.options.rootServices || []) {
      const name = proxiedRootService.name || proxiedRootService.url.replace("/", "");
      installLog.info(`installing root service proxy at ${proxiedRootService.url}`);
      //note that it has to be explicitly false. other falsy values like undefined
      //are treated as default, which is true
      if (proxiedRootService.requiresAuth === false) {
        const _router = this.makeProxy(proxiedRootService.url, true,
                                       getAgentProxyOptions(this.options, this.options.serverConfig.agent));
        this.expressApp.use(proxiedRootService.url,
            [commonMiddleware.logRootServiceCall(true, name), _router]);
      } else {
        const _router = this.makeProxy(proxiedRootService.url, false,
                                       getAgentProxyOptions(this.options, this.options.serverConfig.agent));
        this.expressApp.use(proxiedRootService.url,
            this.auth.middleware,
            [commonMiddleware.logRootServiceCall(true, name), _router]);
      }
      serviceHandleMap[name] = new WebServiceHandle(proxiedRootService.url, 
          this.wsEnvironment);
    }
    this.expressApp.use(commonMiddleware.injectServiceHandles(serviceHandleMap,
        true));
    
    this._installRootService('/auth', 'post', this.auth.doLogin, 
        {needJson: true, needAuth: false, isPseudoSso: true});
    this._installRootService('/auth', 'get', this.auth.getStatus, 
        {needJson: true, needAuth: false, isPseudoSso: true});
    this._installRootService('/auth-refresh', 'get', this.auth.refreshStatus, 
        {needJson: true, needAuth: false, isPseudoSso: true});    
    this._installRootService('/auth-logout', 'post', this.auth.doLogout, 
        {needJson: true, needAuth: false, isPseudoSso: true});
    this._installRootService('/auth-logout', 'get', this.auth.doLogout, 
        {needJson: true, needAuth: false, isPseudoSso: true});
    serviceHandleMap['auth'] = new WebServiceHandle('/auth', this.wsEnvironment);
    this._installRootService('/server/reload', 'get', staticHandlers.reload(this.options),
    {needJson: false, needAuth: true, isPseudoSso: false});
    serviceHandleMap['server/reload'] = new WebServiceHandle('/server/reload',
        this.wsEnvironment);
    this._installRootService('/plugins', 'get', staticHandlers.plugins(this.plugins), 
        {needJson: false, needAuth: false, isPseudoSso: false});
    serviceHandleMap['plugins'] = new WebServiceHandle('/plugins', this.wsEnvironment);
<<<<<<< HEAD
    this._installRootService('/server', 'use', staticHandlers.server(this.options), 
        {needJson: false, needAuth: true, isPseudoSso: false});
    serviceHandleMap['server'] = new WebServiceHandle('/server', this.wsEnvironment);
=======
    this._installRootService('/plugins/:id', 'delete', staticHandlers.deleteAndReload(this.options),
        {needJson: false, needAuth: true, isPseudoSso: false});
    serviceHandleMap['plugins/:id'] = new WebServiceHandle('/plugins/:id',
        this.wsEnvironment);
    this._installRootService('/plugins/scan', 'get', staticHandlers.pickupNewPlugins(this.options),
        {needJson: false, needAuth: true, isPseudoSso: false});
    serviceHandleMap['plugins/scan'] = new WebServiceHandle('/plugins/scan',
        this.wsEnvironment);
    this._installRootService('/plugins', 'put', staticHandlers.addStaticPlugin(this.options),
        {needJson: true, needAuth: true, isPseudoSso: false});
    serviceHandleMap['/plugins'] = new WebServiceHandle('/plugins',
        this.wsEnvironment);
>>>>>>> 216f659e
    this._installRootService('/server/proxies', 'get', staticHandlers.proxies(this.options),
        {needJson: false, needAuth: true, isPseudoSso: false});
    serviceHandleMap['server/proxies'] = new WebServiceHandle('/server/proxies',
        this.wsEnvironment);
    this._installRootService('/echo/*', 'get', staticHandlers.echo(),
        {needJson: false, needAuth: true, isPseudoSso: false});
    serviceHandleMap['echo'] = new WebServiceHandle('/echo', this.wsEnvironment);
    this._installRootService('/apiManagement', 'use', staticHandlers.apiManagement(this),
        {needJson: false, needAuth: true, isPseudoSso: false});
    serviceHandleMap['apiManagement'] = new WebServiceHandle('/apiManagement', 
        this.wsEnvironment);
    this.expressApp.use(staticHandlers.eureka());
  },
  
  _makeRouterForLegacyService(pluginContext, service) {
    const plugin = pluginContext.pluginDef;
    const subUrl = zLuxUrl.makeServiceSubURL(service);
    installLog.debug(plugin.identifier + ": service " + subUrl);
    const constructor = service.nodeModule[service.handlerInstaller];
    const router = express.Router();
    const urlSpec = "/" + this.options.productCode + "/plugins/" 
      + plugin.identifier + "/services/" + service.name + "/";
    const manager = {
      serverConfig:pluginContext.server.config.user,
      plugins:pluginContext.server.state.pluginMap,
      productCode:this.options.productCode
    };
    const handleWebsocketException = function(e, ws) {
      logException(e);
      try {
        ws.close(WEBSOCKET_CLOSE_INTERNAL_ERROR,JSON.stringify({ 
          error: 'Internal Server Error'
        }));
      } catch (closeEx) {
        logException(closeEx);
      }
    };
    const logException = function(e) {
      utilLog.warn(toString()+' Exception caught. Message='+e.message);
      utilLog.warn("Stack trace follows\n"+e.stack);
    };
    const toString = function() {
      return '[Service URL: '+urlSpec+']';
    };
    const legacyDataserviceAttributes = {
      logger: global.COM_RS_COMMON_LOGGER.makeComponentLogger(plugin.identifier
          + "." + service.name),
      toString: toString,
      urlSpec: urlSpec,
      makeSublogger(name) {
        return makeSubloggerFromDefinitions(plugin,service,name);
      },
      pluginDefinition: plugin,
      serviceDefinition: service,
      manager: manager
    };
    const handler = new constructor(service, service.methods, manager,
      legacyDataserviceAttributes);
    for (const methodUC of service.methods || []) {
      const method = methodUC.toLowerCase();
      if (!/^(get|post|put|delete|ws)$/.exec(method)) {
        installLog.warn(plugin.identifier + ": invalid method " + method);
        continue;
      }
      if (method === 'ws') {
        installLog.info(plugin.identifier + ": installing websocket service");
        router.ws('/',(ws,req) => {
          var session;
          try {
            session = handler.createSession(req);
          } catch (e) {
            handleWebsocketException(e,ws);
          }
          ws.on('message', function(msg) {
            try {
              session.handleWebsocketMessage(msg,ws);
            } catch (e) {
              handleWebsocketException(e,ws);
            }
          });
          
          ws.on('close', function(code, reason) {
            try {
              session.handleWebsocketClosed(ws, code, reason);
            } catch (e) {
              handleWebsocketException(e,ws);            
            }
          });
          
          if (session.handleWebsocketConnect) {
            session.handleWebsocketConnect(ws);
          }
        });
      } else {
        for (const route of [router.route('/'), router.route('/*')]) {
          if (method === "post" || method === "put") {
            route[method](commonMiddleware.readBody());
          }
          installLog.debug(`${plugin.identifier}: ${method} ${route.path} `
                           +` handled by ${service.handlerInstaller}`);
          route[method]((req, res) => {
            handler.handleRequest(req, res, req.body, req.path.substring(1));
          });
        }
      }
    }
    return router;
  },

  _makeRouter: function *(service, plugin, pluginContext, pluginChain) {
    const serviceRouterWithMiddleware = pluginChain.slice();
    serviceRouterWithMiddleware.push(commonMiddleware.injectServiceDef(
        service));
    serviceRouterWithMiddleware.push(this.auth.middleware);
    serviceRouterWithMiddleware.push(commonMiddleware.logServiceCall(
        plugin.identifier, service.name));
    if (service.httpCaching !== true) {
      //Per-dataservice middleware to handle tls no-cache
      serviceRouterWithMiddleware.push(commonMiddleware.httpNoCacheHeaders());
    }    
    let router;
    switch (service.type) {
    case "service":
      //installLog.info(`${plugin.identifier}: installing proxy at ${subUrl}`);
      router = this.makeProxy(service.urlPrefix ? 
        service.urlPrefix : zLuxUrl.makePluginURL(this.options.productCode, plugin.identifier) +
                              zLuxUrl.makeServiceSubURL(service, false, true), false,
                              getAgentProxyOptions(this.options, this.options.serverConfig.agent));
      break;
    case "nodeService":
      //installLog.info(
      //    `${plugin.identifier}: installing legacy service router at ${subUrl}`);
      router = this._makeRouterForLegacyService(pluginContext, service);
      break;
    case "router": {
        //installLog.info(`${plugin.identifier}: installing node router at ${subUrl}`);
        const serviceConfiguration = configService.getServiceConfiguration(
            plugin.identifier,  service.name, 
            pluginContext.server.config.app, this.options.productCode);
        const dataserviceContext = new DataserviceContext(service, 
            serviceConfiguration, pluginContext);
        if (!service.routerFactory) {
          router = yield service.nodeModule(dataserviceContext);
          installLog.info("Loaded Router for plugin=" + plugin.identifier 
              + ", service="+service.name + ". Router="+router);          
        } else {
          router = yield service.nodeModule[service.routerFactory](
              dataserviceContext);
          installLog.info("Loaded Router from factory for plugin=" 
                          + plugin.identifier + ", service=" + service.name
                          + ". Factory="+service.routerFactory);
        }
      }
      break;
    case "external":
//      installLog.info(`${plugin.identifier}: installing external proxy at ${subUrl}`);
      router = this.makeExternalProxy(service.host, service.port,
          service.urlPrefix, service.isHttps,
          undefined, plugin.identifier, service.name);
      break;
    default:
      //maybe a lang manager knows how to handle this...
      let langManagers = this.options.langManagers;
      let foundManager = false;
      for (let i = 0; i < langManagers.length; i++) {
        const langManager = langManagers[i];
        if (langManager.getSupportedTypes().includes(service.type)) {
          let connectionInfo = langManager.getConnectionInfo(plugin.identifier, service.name, service.type);
          if (connectionInfo) {
            installLog.info(`Found connection info for ${plugin.identifier}:${service.name}=`,connectionInfo);
            //TODO resolve localhost to something better... allow binding to specific IPs like we did for node
            router = this.makeProxy(connectionInfo.url, true,
                                    connectionInfo.options, 'localhost', connectionInfo.port);
          } else {
            throw new Error(`Could not resolve service URL. Plugin=${plugin.identifier}, service=${service.name}`);
          }
          foundManager = true;
          break;
        }
      }
      if (!foundManager) {
        throw new Error(`Could not load service ${plugin.identifier}:${service.name} `
                        +`due to unknown type=${service.type}`);
      }
    }
    serviceRouterWithMiddleware.push(router);
    return serviceRouterWithMiddleware;
  },
  
  _makeServiceHandleMap(plugin, urlBase) {
    const serviceHandleMap = {};
    for (const group of zluxUtil.concatIterables(
        Object.values(plugin.dataServicesGrouped),
        Object.values(plugin.importsGrouped))) {
      let versionHandles = serviceHandleMap[group.name];
      if (!versionHandles) {
        versionHandles = serviceHandleMap[group.name] = {};
      }
      for (const version of Object.keys(group.versions)) {
        const service = group.versions[version];
        const subUrl = urlBase + zLuxUrl.makeServiceSubURL(service);
        const handle = new WebServiceHandle(subUrl, this.wsEnvironment);
        versionHandles[version] = handle;
        if (version === group.highestVersion) {
          const defaultSubUrl = urlBase + zLuxUrl.makeServiceSubURL(service, true);
          versionHandles['_current'] = handle;
        }
      }
    }
    return serviceHandleMap;
  },
  
  _installDataServices: function*(pluginContext, urlBase) {
    const plugin = pluginContext.pluginDef;
    if (!plugin.dataServicesGrouped) {
      return;
    }
    installLog.info(`${plugin.identifier}: installing data services`)
    const serviceHandleMap = this._makeServiceHandleMap(plugin, urlBase);
    if (plugin.pluginType === 'nodeAuthentication') {
      //hack for pseudo-SSO
      this.authServiceHandleMaps[plugin.identifier] = serviceHandleMap;
    }
    const pluginChain = [
      commonMiddleware.injectPluginDef(plugin),
      commonMiddleware.injectServiceHandles(serviceHandleMap),
    ];
    let pluginRouters = this.routers[plugin.identifier];
    if (!pluginRouters) {
      pluginRouters = this.routers[plugin.identifier] = {};
    }
    for (const serviceName of Object.keys(plugin.dataServicesGrouped)) {
      installLog.info(`${plugin.identifier}: installing service ${serviceName}`)
      let serviceRouters = pluginRouters[serviceName];
      if (!serviceRouters) {
        serviceRouters = pluginRouters[serviceName] = {};
      }
      const group = plugin.dataServicesGrouped[serviceName];
      for (const version of Object.keys(group.versions)) {
        const service = group.versions[version];
        const subUrl = urlBase + zLuxUrl.makeServiceSubURL(service);
        const router = yield* this._makeRouter(service, plugin, pluginContext, 
                                               pluginChain);
        installLog.info(`${plugin.identifier}: installing router at ${subUrl}`);
        this.pluginRouter.use(subUrl, router);
        serviceRouters[version] = router;
        if (version === group.highestVersion) {
          const defaultSubUrl = urlBase + zLuxUrl.makeServiceSubURL(service, true);
          this.pluginRouter.use(defaultSubUrl, router);
          serviceRouters['_current'] = router;
        }
      }
    } 
  },

  _resolveImports(plugin, urlBase) {
    if (!plugin.importsGrouped) {
      return;
    }
    for (const localName of Object.keys(plugin.importsGrouped)) {
      installLog.info(`${plugin.identifier}: importing service ${localName}`)
      const group = plugin.importsGrouped[localName];
      for (const version of Object.keys(group.versions)) {
        const importedService = group.versions[version];
        const subUrl = urlBase 
          + zLuxUrl.makeServiceSubURL(importedService);
        const importedRouter = this.routers[importedService.sourcePlugin]
          [importedService.sourceName][importedService.version];
        if (!importedRouter) {
          throw new Error(
            `Import ${importedService.sourcePlugin}:${importedService.sourceName}`
            + " can't be satisfied");
        }
        installLog.info(`${plugin.identifier}: installing import`
           + ` ${importedService.sourcePlugin}:${importedService.sourceName}`
           + ` at ${subUrl}`);
        this.pluginRouter.use(subUrl, importedRouter);
        if (version === group.highestVersion) {
          const defaultSubUrl = urlBase 
              + zLuxUrl.makeServiceSubURL(importedService, true);
          this.pluginRouter.use(defaultSubUrl, importedRouter);
        }
      }
    }
  },

  _installPluginStaticHandlers(plugin, urlBase) {
    installLog.info(`${plugin.identifier}: installing static file handlers...`);
    if (plugin.webContent && plugin.location) {
      let url = `${urlBase}/web`;
      installLog.info(`${plugin.identifier}: serving static files at ${url}`);
      this.pluginRouter.use(url, expressStaticGzip(path.join(plugin.location, '/web'),
                                                   {enableBrotli: true, orderPreference: ['br', 'gzip']}));
    }
    if (plugin.pluginType === "library") {
      let url = `/lib/${plugin.identifier}/${plugin.libraryVersion}`;
      installLog.info(`${plugin.identifier}: serving library files at ${url}`);
      this.pluginRouter.use(url, express.static(plugin.location));
    }
  },
  
  _installSwaggerCatalog(plugin, urlBase, nodeContext) {
    plugin.getApiCatalog(this.options.productCode, nodeContext).then((openApi) => {
      const router = express.Router();
      installLog.info(`Creating composite swagger endpoint for ${plugin.identifier}`);
      router.get("/", (req, res) => {
        res.status(200).json(openApi.pluginCatalog);
      });
      if (openApi.serviceDocs.length > 0) {
        openApi.serviceDocs.forEach(function (service) {
          installLog.info(`Creating swagger endpoint for${plugin.identifier}:${service.serviceName}`);
          router.get(`/${service.serviceName}`, (req, res) => {
            res.status(200).json(service.serviceDoc)
          });
        });
      }
      this.pluginRouter.use(zLuxUrl.join(urlBase, '/catalogs/swagger'),
          router);
    });
  },

  injectPluginRouter() {
    this.expressApp.use(this.pluginRouter);
  },
  
  installPlugin: Promise.coroutine(function*(pluginContext) {
    const plugin = pluginContext.pluginDef;
    const urlBase = zLuxUrl.makePluginURL(this.options.productCode, 
        plugin.identifier);
    const nodeContext = pluginContext.server.config.user.node;
    try {
      //dataservices load first since in case of error, we want to skip the rest of the plugin load
      yield *this._installDataServices(pluginContext, urlBase);
      this._installSwaggerCatalog(plugin, urlBase, nodeContext);
      this._installPluginStaticHandlers(plugin, urlBase);      
    } catch (e) {
      //index.js listens and logs, so dont log twice here
      //throw so that plugin isnt pushed to list if there's something wrong with it
      throw e;
    }
    this._resolveImports(plugin, urlBase);
    this.plugins.push(plugin);
  }),

  installErrorHanders() {
    this.expressApp.use((req, res, next) => {
      const headers = req.headers
      let referrerPresent = false;
      for (const header of Object.keys(headers)) {
        /* Try to find a referer header and try to
         * redirect to our server,
         */
        if (header == 'referer') {
          referrerPresent = true;
          let referrer = headers[header];
          var pattern = new RegExp('^http.+\/'+this.options.productCode+'\/plugins\/.+');
          if (pattern.test(referrer)) {
            const parts = headers[header].split("/");
            const zluxIndex = parts.indexOf(this.options.productCode);
            const pluginID = parts[zluxIndex + 2];
            const serviceName = parts[zluxIndex + 4];
            const myProxy = proxyMap.get(pluginID + ":" + serviceName);
            const fullUrl = req.originalUrl;
            req.url = fullUrl;
            if (myProxy != undefined) {
              utilLog.debug("About to call myProxy");
              myProxy(req, res);
              utilLog.debug("After myProxy call");
            } else {
              utilLog.debug(`Referrer proxying miss. Resource not found, sending`
                  + ` 404 because referrer (${referrer}) didn't match an existing proxy service`);
              return do404(req.url, res, this.options.productCode
                  + ": unknown resource requested");
            }
          } else {
              utilLog.debug(`Referrer proxying miss. Resource not found, sending`
                  + ` 404 because referrer (${referrer}) didn't match a plugin pattern`);               
            return do404(req.url, res, this.options.productCode + ": unknown resource requested");
          }
          break;
        }
      }
      if (!referrerPresent) {
        return do404(req.url, res, this.options.productCode
                     + ": unknown resource requested");
      }
    });
  }
};

module.exports.makeWebApp = function (options) {
  const webApp = new WebApp(options);
  webApp.installCommonMiddleware();
  webApp.installStaticHanders();
  webApp.installRootServices();
  webApp.injectPluginRouter();
  webApp.installErrorHanders();
  return webApp;
};

/*
  This program and the accompanying materials are
  made available under the terms of the Eclipse Public License v2.0 which accompanies
  this distribution, and is available at https://www.eclipse.org/legal/epl-v20.html
  
  SPDX-License-Identifier: EPL-2.0
  
  Copyright Contributors to the Zowe Project.
*/
<|MERGE_RESOLUTION|>--- conflicted
+++ resolved
@@ -1000,11 +1000,9 @@
     this._installRootService('/plugins', 'get', staticHandlers.plugins(this.plugins), 
         {needJson: false, needAuth: false, isPseudoSso: false});
     serviceHandleMap['plugins'] = new WebServiceHandle('/plugins', this.wsEnvironment);
-<<<<<<< HEAD
     this._installRootService('/server', 'use', staticHandlers.server(this.options), 
         {needJson: false, needAuth: true, isPseudoSso: false});
     serviceHandleMap['server'] = new WebServiceHandle('/server', this.wsEnvironment);
-=======
     this._installRootService('/plugins/:id', 'delete', staticHandlers.deleteAndReload(this.options),
         {needJson: false, needAuth: true, isPseudoSso: false});
     serviceHandleMap['plugins/:id'] = new WebServiceHandle('/plugins/:id',
@@ -1017,7 +1015,6 @@
         {needJson: true, needAuth: true, isPseudoSso: false});
     serviceHandleMap['/plugins'] = new WebServiceHandle('/plugins',
         this.wsEnvironment);
->>>>>>> 216f659e
     this._installRootService('/server/proxies', 'get', staticHandlers.proxies(this.options),
         {needJson: false, needAuth: true, isPseudoSso: false});
     serviceHandleMap['server/proxies'] = new WebServiceHandle('/server/proxies',
