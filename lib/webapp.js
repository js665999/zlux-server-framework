

/*
  This program and the accompanying materials are
  made available under the terms of the Eclipse Public License v2.0 which accompanies
  this distribution, and is available at https://www.eclipse.org/legal/epl-v20.html
  
  SPDX-License-Identifier: EPL-2.0
  
  Copyright Contributors to the Zowe Project.
*/

'use strict';
const express = require('express');
const expressApp = express();

//for internal routing fill
const status = require('statuses');
const iconv = require('iconv-lite');

const fs = require('fs');
const util = require('util');
const url = require('url');
const path = require('path');
const Promise = require('bluebird');
const http = require('http');
const https = require('https');
const bodyParser = require('body-parser');
const jsonUtils = require('./jsonUtils');
const cookieParser = require('cookie-parser')
const session = require('express-session');
const zluxUtil = require('./util');
const configService = require('../plugins/config/lib/configService.js');
const proxy = require('./proxy');
const zLuxUrl = require('./url');
const constants = require('./unp-constants');
const installApp = require('../utils/install-app');
const translationUtils = require('./translation-utils');
const expressStaticGzip = require("express-static-gzip");
const apiml = require('./apiml');
const os = require('os');
const semver = require('semver');
const ipaddr = require('ipaddr.js');
const pluginStorage = require('./pluginStorage');
const crypto = require('crypto');

/**
 * Sets up an Express application to serve plugin data files and services  
 */


const SERVICE_TYPE_NODE = 0;
const SERVICE_TYPE_PROXY = 1;
const PROXY_SERVER_CONFIGJS_URL = '/plugins/com.rs.configjs/services/data/';
//TODO: move this (and other consts) to a commonly accessible constants file when moving to typescript
const WEBSOCKET_CLOSE_INTERNAL_ERROR = 4999; 
const WEBSOCKET_CLOSE_BY_PROXY = 4998;
const WEBSOCKET_CLOSE_CODE_MINIMUM = 3000;
const DEFAULT_READBODY_LIMIT = process.env.ZLUX_DEFAULT_READBODY_LIMIT || 102400;//100kb
const DEFAULT_RELOAD_RETRIES = 3;
const DEFAULT_RELOAD_TIMEOUT = 2000; //2 seconds
const DEFAULT_HSTS_TIME_SECONDS = 604800; //1 week
const nodeVer = process.version.substring(1, process.version.length);
let nodeMajorVer = nodeVer.split('.')[0];

var contentLogger = zluxUtil.loggers.contentLogger;
var bootstrapLogger = zluxUtil.loggers.bootstrapLogger;
var installLog = zluxUtil.loggers.installLogger;
var utilLog = zluxUtil.loggers.utilLogger;
var routingLog = zluxUtil.loggers.routing;
const LOG_LEVEL_MIN = 0;
const LOG_LEVEL_MAX = 5;

const jsonParser = bodyParser.json()
const urlencodedParser = bodyParser.urlencoded({ extended: false })
const ZLUX_LOOPBACK_HEADER = 'X-ZLUX-Loopback';
const proxyMap = new Map();
const pluginsArray = [];

//Referrer check used to be done for security, but the same thing can be accomplished in a much less obtrusive way
// via samesite attribute of cookies, which all supported browsers support
const SHOULD_CHECK_REFERRER = process.env.ZWE_CHECK_REFERRER !== undefined ? (process.env.ZWE_CHECK_REFERRER == "true") : false;

function DataserviceContext(serviceDefinition, serviceConfiguration, 
    pluginContext, webapp) {
  this.serviceDefinition = serviceDefinition;
  this.serviceConfiguration = serviceConfiguration;
  this.plugin = pluginContext;
  this.storage = pluginStorage.PluginStorageFactory(this.plugin.pluginDef.identifier, utilLog);
  this.logger = createDataserviceLogger(pluginContext, serviceDefinition);
  this.tlsOptions = Object.assign({},webapp.options.tlsOptions);
  this.wsRouterPatcher = webapp.expressWs.applyTo;
}

function createDataserviceLogger(pluginContext, serviceDefinition) {
  let logLanguage = pluginContext.server.config.user.logLanguage;
  const logLocation = pluginContext.pluginDef.location;

  if (!logLanguage) {
    logLanguage = "en"; // Default to English if no language is specified
  }
  if (!logLocation) {
    bootstrapLogger.warn("ZWED0058W", pluginContext.pluginDef.identifier, serviceDefinition.name); //bootstrapLogger.warn("Log location for logger '" + pluginContext.pluginDef.identifier + ":" + serviceDefinition.name + "' is undefined")
    return;
  }

  let messages;
  try { // Attempt to get a log message for a language a user may have specified
    var logFile = require(`${logLocation}/lib/assets/i18n/log/messages_${logLanguage}.json`);
    messages = logFile;

    if (logLanguage != 'en') {
      let logFileEN = require(`${logLocation}/lib/assets/i18n/log/messages_en.json`);
      messages = Object.assign(logFileEN, messages); // Merge the two, with the language-specific file
      // overwriting the non-English one (so English messages get preserved even if no translations exist)
    }
  } catch (err) { // If we encountered an error...
      try {
        if (messages) { // and 'messages' exist, then these messages came from a language file,
          // but the EN language file lookup failed (that is why we are in this catch), so we are all done here.
        } 
        else if (logLanguage != 'en') { // If 'messages' does not exist, then the first 'logFile' lookup failed and put us here,
          let logFileEN = require(`${logLocation}/lib/assets/i18n/log/messages_en.json`); // so let's try English.
          messages = logFileEN;
        }
      }
      catch (err) { // If all else fails, create loggers without specified messages.
        messages = undefined;
      }
  }

  return global.COM_RS_COMMON_LOGGER.makeComponentLogger(
    pluginContext.pluginDef.identifier + ":" + serviceDefinition.name, messages);
}

DataserviceContext.prototype = {
  makeSublogger(name) {
    return makeSubloggerFromDefinitions(this.plugin.pluginDef,
        this.serviceDefinition, name);
  },
  
  addBodyParseMiddleware(router) {
    router.use(bodyParser.json({type:'application/json'}));
    router.use(bodyParser.text({type:'text/plain'}));
    router.use(bodyParser.text({type:'text/html'}));
  },
  
  makeErrorObject: zluxUtil.makeErrorObject
};

function createDataserviceStorage(pluginId) {
  
  return process.clusterManager.getStorageAll(pluginId).then(function (clusterStorage) {
    let storageObj = new Object;

    /* Get the whole plugin storage */
    storageObj.getAll = function () {
      return process.clusterManager.getStorageAll(pluginId);
    }

    storageObj.get = function (key) {
      return process.clusterManager.getStorageByKey(pluginId, key);
    }

    /* Set the whole plugin storage object */
    storageObj.setAll = function (dict) {
      return process.clusterManager.setStorageAll(pluginId, dict);
    }

    storageObj.set = function (key, value) {
      return process.clusterManager.setStorageByKey(pluginId, key, value);
    }

    storageObj.delete = function (key) {
      return process.clusterManager.deleteStorageByKey(pluginId, key);
    }

    storageObj.deleteAll = function () {
      return process.clusterManager.setStorageAll(pluginId, {});
    }

    contentLogger.debug("'" + pluginId + "' context is loaded with storage object: ", storageObj);
    return storageObj;
  })
}

function do404(URL, res, message) {
  contentLogger.debug("ZWED0189I", message, URL); //contentLogger.debug("404: "+message+", url="+URL);
  if (URL.indexOf('<')!=-1) {
    //sender didn't URI encode (browsers generally do)
    //Not a catch-all for missed encoding - specifically to prevent HTML tag insertion
    URL = encodeURI(URL);
  }
  res.statusMessage = message;
  res.status(404).send("<h1>Resource not found, URL: "+URL+"</h1></br><h2>Additional info: "+message+"</h2>");
}

function getPresetHeader(name, preset, req) {
  let nameLower = name.toLowerCase();
  switch (nameLower) {
  //See https://developer.mozilla.org/en-US/docs/Web/HTTP/CSP    
  case 'content-security-policy':
    if (preset == 'strict') {
      return `default-src 'self' ${req.hostname};`;
    } else if (preset == 'frame-strict') {
      return `frame-src 'self' ${req.hostname};`;
    }
    break;
  }
  return null;
}

function getSubstitutedHeader(value, substitutes, req) {
  const substituteNames = Object.keys(substitutes);
  let domain;
  for (let i = 0; i < substituteNames.length; i++) {
    const name = substituteNames[i];
    const type = substitutes[name];
    switch (type) {
    case 'domain':
      if (!domain) {
        let subdomains = req.subdomains;
        let length = req.subdomains.length-1;
        for (let j = 0; j < subdomains.length; j++) {
          length += subdomains[j].length;
        }
        domain = req.hostname.substr(length);        
      }
      value.replace(name, domain);
      break;
    }
  }
  return value;
}

const arch = os.arch();
const release = os.release();
const cpus = os.cpus();
const hostname = os.hostname();

function getUserEnv(rbac, serverConfig){
  var date = new Date();
  return new Promise(function(resolve, reject){
    if (rbac) {
      resolve({
        "timestamp": date.toUTCString(),
        "args": process.argv,
        "nodeArgs": process.execArgv,
        "platform": process.platform,
        "arch": arch,
        "osRelease": release,
        "cpus": cpus,
        "freeMemory": os.freemem(),
        "hostname": hostname,
        "userEnvironment": process.env,
        "agent": {
          "mediationLayer": serverConfig.agent ? serverConfig.agent.mediationLayer : undefined
        },
        "PID": process.pid,
        "PPID": process.ppid,
        "nodeVersion": process.version,
        "nodeRelease": process.release,
      })
    } else { //shorter list for security. limit exposure.
      resolve({
        //needed for sync check
        "timestamp": date.toUTCString(),
        //needed to do dependency checks
        "platform": process.platform,
        "arch": arch,
        //needed for any cross-server communication requirements
        "userEnvironment": {
          "EXTERNAL_COMPONENTS": process.env.EXTERNAL_COMPONENTS,
          "ZWE_LAUNCH_COMPONENTS": process.env.ZWE_LAUNCH_COMPONENTS,
          "ZWED_node_mediationLayer_enabled": process.env.ZWED_node_mediationLayer_enabled,

          "ZWED_node_mediationLayer_server_hostname": process.env.ZWED_node_mediationLayer_server_hostname,

          //may diverge from above
          "ZWE_EXTERNAL_HOSTS": process.env.ZWE_EXTERNAL_HOSTS ? process.env.ZWE_EXTERNAL_HOSTS : process.env.ZWE_zowe_externalDomains,
          "ZWE_zowe_externalDomains": process.env.ZWE_zowe_externalDomains,
          
          //expected to be identical
          "ZWED_node_mediationLayer_server_gatewayPort": process.env.ZWED_node_mediationLayer_server_gatewayPort,
          "GATEWAY_PORT": process.env.GATEWAY_PORT
        },
        "agent": {
          "mediationLayer": serverConfig.agent ? serverConfig.agent.mediationLayer : undefined
        }
      })
    }
  });
}

function getAttrib(object, path){
  if(object === undefined || path === undefined || 
    typeof path !== 'string' || typeof object !== 'object') return undefined;
  let objCopy = Object.assign({}, object);
  let props = path.split('.');
  try{
    for(let i = 0; i < props.length; i++){
      objCopy = objCopy[props[i]];
    }
  }catch(e){
    return undefined;
  }
  return (objCopy === undefined) ? undefined : objCopy;
}

function setAttrib(object, path, value){
  if(object === undefined || path === undefined || 
      Array.isArray(path) && path.length === 0 || typeof object !== 'object'){
    return undefined
  };
  if(typeof path === 'string'){
    path = path.split(".");
  }
  if(path.length === 1){
    try{
      object[path[0]] = value;
    }catch(e){
      return undefined;
    }
    return;
  }
  setAttrib(object[path.shift()], path, value);
}

function waitForHeadersBeforeReload(res, maxRetries, timeout){
  if(typeof waitForHeadersBeforeReload.retries === 'undefined'){
    waitForHeadersBeforeReload.retries = 0;
  }
  setTimeout(() => {
    if(waitForHeadersBeforeReload.retries > maxRetries){
      return;
    }
    if(!res.headersSent){
      waitForHeadersBeforeReload.retries++;
      waitForHeadersBeforeReload(res, maxRetries, timeout);
    }
    if(process.clusterManager){
      process.clusterManager.reloadAllWorkers();
      // TODO: Server startup after initial reload doesn't complete 100% with Node < 8.x. Resulting in
      // failed ZSS authentication issues. Error is uncertain, as increasing the timeout doesn't solve
      // the issue. Is probably a deeper sync that newer versions of Node handle in correct order.
      if (nodeMajorVer <= 7) {
        process.clusterManager.reloadAllWorkers();
      }
    }
  }, timeout);
}

const staticHandlers = {
  plugins: function(webapp) {
    const respondToGetPlugins = function(req, res, webapp, type, plugins) {
      const acceptLanguage = 
            translationUtils.getAcceptLanguageFromCookies(req.cookies) || req.headers['accept-language'] || '';
      const pluginDefs = plugins.map(p => p.exportTranslatedDef(acceptLanguage));
      let pluginId;
      let pluginLocation;
      let filteredPluginDefs = [];
      let allowedPlugins;
      if (webapp.options.serverConfig.dataserviceAuthentication.rbac) {
        for (let plugin of plugins) {
          if (plugin.pluginType === "bootstrap") {
            pluginId = plugin.identifier
            pluginLocation = plugins.location
            break;
          }
        }
        allowedPlugins = configService.getAllowedPlugins(webapp.options, req.username, pluginId, pluginLocation);
        if (allowedPlugins != null) {
          for(let plugin of pluginDefs) {
            let obj = allowedPlugins.allowedPlugins.find(o => o.identifier === plugin.identifier)
            if (obj) {
              if (obj.versions.includes('*') || obj.versions.includes(plugin.pluginVersion)) {
                if (semver.valid(plugin.pluginVersion)) {
                  filteredPluginDefs.push(plugin)
                }
              }
            }
          }
        } else {
          filteredPluginDefs = pluginDefs;
        }
      } else {
        filteredPluginDefs = pluginDefs;
      }

      const response = {
        //TODO type/version
        pluginDefinitions: null 
      };
      contentLogger.debug('ZWED0190I', type); //contentLogger.debug('Type requested ='+type);
      if (type == "all") {
        response.pluginDefinitions = filteredPluginDefs;
      } else {
        response.pluginDefinitions = filteredPluginDefs.filter(def => {
          if (def.pluginType != null) {
            contentLogger.debug('ZWED0191I', def.pluginType); //contentLogger.debug('Returning true if type matches, type='
            //+ def.pluginType);
            return def.pluginType === type;
          } else if (type == 'application') {
            contentLogger.debug('ZWED0192I'); //contentLogger.debug('Returning true because type is application');
            return true;
          } else {
            contentLogger.debug('ZWED0193I'); //contentLogger.debug('Returning false because type did not match');
            return false;
          }
        });
      }
      res.json(response);
    }

    let lastCall = Date.now();
    const CALL_INTERVAL = 1000;
    //To not abuse FS, cache for a second
    
    return function(req, res) {
      let parsedRequest = url.parse(req.url, true);
      const type = parsedRequest.query["type"] ? parsedRequest.query["type"] : 'all';
      const refresh = parsedRequest.query['refresh'];
      const now = Date.now();
      if (refresh == 'true' && (lastCall+CALL_INTERVAL < now)) {
        lastCall = now;
        if (!req.username) {
          res.status(400).json({error: 'Login required for refresh feature'});
        } else {
          if (process.clusterManager) {
            process.clusterManager.scanPlugins();
          }
          const loader = webapp.options.pluginLoader;
          loader.readNewPluginDefs().then((defs)=> {
            if (defs.length === 0) {
              respondToGetPlugins(req, res, webapp, type, pluginsArray);
            } else {
              loader.once('refreshFinish', (event) => {
                respondToGetPlugins(req, res, webapp, type, pluginsArray);
              });
              loader.installPlugins(defs).then( () => {
                return;
              });
            }
          });
        }
      } else {
        respondToGetPlugins(req, res, webapp, type, pluginsArray);
      } 
    }
  },
  
  //TODO unify '/plugins' and '/apiManagement/plugins'
  apiManagement(webApp) {
    const r = express.Router();
    r.post('/plugins', jsonParser, function api(req, res) {
      const pluginDef = req.body;
      //TODO rewrite to EvenEmitter
      Promise.resolve().then(() => webApp.options.newPluginHandler(pluginDef))
        .then(() => {
          res.status(200).send('plugin added');
        }, (err) => {
          res.status(400).send('ZWED0059W - failed to add the plugin: ' + err.message);
          contentLogger.warn("ZWED0059W", err);
        });
    });
    return r;
  },

  getServerProxies(options) {
    return function(req,res) {
      res.json({
        "zssServerHostName": options.proxiedHost,
        "zssPort": options.proxiedPort
      });
    };
  },

  server(options){
    const router = express.Router();
    router.use((req, res, callback) => {
      bodyParser.json({type:'application/json'})(req, res, err => {
        if(err) {
          contentLogger.warn("ZWED0060W", err); //contentLogger.warn(err);
          return res.status(400).json({error: "ZWED0060W - Invalid JSON"});
        }
        callback();
      })
    });
    const dataserviceAuth = options.serverConfig["dataserviceAuthentication"];
    const rbac = (dataserviceAuth == undefined) ? false : dataserviceAuth.rbac === true;
    //endpoints that handle rbac decision-making within
    router.get('/environment', function(req, res){
      getUserEnv(rbac, options.serverConfig).then(result => {
        res.status(200).json(result);
      });
    }).all('/environment', function (req, res) {
        return res.status(405).json({error: 'ZWED0130E - Only GET method supported'});
    });

    const agentSwaggerBaseUrl = `${zLuxUrl.makePluginURL('zlux', zluxUtil.agentSwaggerPluginId)}/catalogs/swagger`;
    router.get('/agent/swagger', function(req, res, next) {
      res.redirect(`${agentSwaggerBaseUrl}`);
    });
    router.get('/agent/swagger/:api', function(req, res, next) {
      res.redirect(`${agentSwaggerBaseUrl}/${req.params.api || ''}`);
    });

    const zluxSwaggerBaseUrl = `${zLuxUrl.makePluginURL(options.productCode, zluxUtil.serverSwaggerPluginId)}/catalogs/swagger`;
    router.get(`/swagger`, function(req, res, next) {
      res.redirect(`${zluxSwaggerBaseUrl}`);
    }); 

    //per-endpoint rbac behavior follows
    if(!rbac){
      router.all('/*', (req, res) => {
        return res.status(506).send("Set dataserviceAuthentication.rbac to true in server configuration");
      })
      return router;
    } else {
      router.get('/', function(req, res){
        return res.status(200).json({
          "links": [
            {
              "href": "/server/agent",
              "rel": "agent",
              "type": "GET"
            },
            {
              "href": "/server/config",
              "rel": "config",
              "type": "GET"
            },
            {
              "href": "/server/log",
              "rel": "log",
              "type": "GET"
            },
            {
              "href": "/server/logLevels",
              "rel": "logLevels",
              "type": "GET"
            },
            {
              "href": "/server/environment",
              "rel": "environment",
              "type": "GET"
            },
            {
              "href": "/server/swagger",
              "rel": "swagger",
              "type": "GET"
            },
            {
              "href": "/server/agent/swagger",
              "rel": "swagger",
              "type": "GET"
            },
          ]
        });
      }).all('/', function (req, res) {
        return res.status(405).json({error: 'ZWED0143E - Only GET method supported'});
      });
      let proxyOptions = {
        isHttps: false, 
        addProxyAuthorizations: options.auth.addProxyAuthorizations,
        allowInvalidTLSProxy: options.allowInvalidTLSProxy
      };
      proxyOptions = Object.assign(proxyOptions, getAgentProxyOptions(options.serverConfig, options.tlsOptions, true));
      proxyOptions.urlPrefix = proxyOptions.urlPrefix ?  proxyOptions.urlPrefix + '/server' : '/server';

      router.get('/agent*', proxy.makeSimpleProxy(options.proxiedHost, options.proxiedPort,
        proxyOptions));
      router.get('/reload', function(req, res){
        if (process.clusterManager) {
          res.status(200).json({message: 'Reloading server, please wait a moment.'});
          waitForHeadersBeforeReload(res, DEFAULT_RELOAD_RETRIES, DEFAULT_RELOAD_TIMEOUT);
        } else {
          res.status(500).json({error: 'ZWED0116E - Cannot reload server unless cluster mode is in use.'});
        }
      }).all('/reload', function (req, res) {
        return res.status(405).json({error: 'ZWED0117E - Only GET method supported'});
      });
      router.get('/config', function(req, res){
        return res.status(200).json({
          "options": options.serverConfig
        });
      }).all('/config', function (req, res) {
        return res.status(405).json({error: 'ZWED0118E - Only GET method supported'});
      });
      //This route consumes the replacement key/value pair in the request body.
      //For example, post(/config/node.https.ipAddresses), with a JSON request body:
      //"ipAddresses": ["0.0.0.0"]
      router.post('/config/:attribute/', function(req, res){
        if(!process.clusterManager){
          return res.status(400).json({error: 'ZWED0119E - Server must be running in cluster mode to rewrite configuration file'});
        }
        let attrib = req.params.attribute;
        let attribParts = attrib.split(".");
        let lastProperty = attribParts[attribParts.length - 1];
        let body = req.body;
        if(body[lastProperty] == undefined){
          return res.status(400).json({
            error: "ZWED0120E - Request body property name does not match query property name",
            queryPropertyName: attrib,
            requestBody: body
          });
        }
        let conf = options.serverConfig;
        let allowed = {
          node: {
            usersDir: typeof conf.usersDir,
            groupsDir: typeof conf.groupsDir,
            allowInvalidTLSProxy: typeof conf.node.allowInvalidTLSProxy,
            noPrompt: typeof conf.node.noPrompt,
            noChild: typeof conf.node.noChild,
            https: {
              ipAddresses: typeof conf.node.https.ipAddresses,
              port: typeof conf.node.https.port
            },
            mediationLayer: {
              server: {
                hostname: typeof conf.node.mediationLayer.server.hostname,
                port: typeof conf.node.mediationLayer.server.port,
                isHttps: typeof conf.node.mediationLayer.server.isHttps
              },
              enabled: typeof conf.node.mediationLayer.enabled
            },
            childProcesses: typeof conf.node.childProcesses
          },
          agent: {
            host: typeof conf.agent.host,
            // either http or https can be missing
            http: {
              ipAddresses: 'object',
              port: 'number',
            },
            https: {
              ipAddresses: 'object',
              port: 'number'
            }
          },
          logLevels: typeof conf.logLevels,
          logLanguage: typeof conf.logLanguage,
          zssPort: typeof conf.zssPort
        };
        let allowedPropertyType = getAttrib(allowed, attrib);
        if(allowedPropertyType !== undefined){
          if(allowedPropertyType === (typeof body[lastProperty])){
            let newConfig = JSON.parse(JSON.stringify(options.serverConfig));
            if((newConfig.agent && newConfig.agent.host) &&
                options.proxiedHost != newConfig.agent.host){
              newConfig.agent.host = options.proxiedHost;
            }
            if((newConfig.agent && newConfig.agent.http && newConfig.agent.http.port) &&
                options.proxiedPort != newConfig.agent.http.port){
              newConfig.agent.http.port = options.proxiedPort;
            }
            if((newConfig.agent && newConfig.agent.https && newConfig.agent.https.port) &&
                options.proxiedPort != newConfig.agent.https.port){
              newConfig.agent.https.port = options.proxiedPort;
            }
            if(newConfig.zssPort && options.proxiedPort != newConfig.zssPort){
              newConfig.zssPort = options.proxiedPort;
            }
            setAttrib(newConfig, attrib, body[lastProperty]);
            try{
              fs.writeFileSync(options.configLocation, JSON.stringify(newConfig, null, 2));
            }catch(e){
              return res.status(500).json({error: e});
            }
            process.clusterManager.setOverrideFileConfig(false);
            res.status(200).json({
              message: "Config updated. Reloading server, please wait.",
              expectedType: allowedPropertyType,
              receivedType: (typeof body[attribParts[attribParts.length - 1]]),
              requestBody: body,
              newConfig: newConfig
            });
            waitForHeadersBeforeReload(res, DEFAULT_RELOAD_RETRIES, DEFAULT_RELOAD_TIMEOUT);
            return;
          } else {
            return res.status(400).json({
              error: `ZWED0121E - Request body of type ${(typeof body[attribParts[attribParts.length - 1]])} does not match expected type of ${allowedPropertyType}`,
              expectedType: allowedPropertyType,
              receivedType: typeof body[attribParts[attribParts.length - 1]]
            });
          }
        } else {
          return res.status(400).json({error: `ZWED0122E - ${attrib} is not available for modification`});
        }
      }).all('/config/:attribute', function (req, res) {
        return res.status(405).json({error: 'ZWED0123E - Only POST method supported'});
      });
      router.get('/log', function(req, res){
        if(process.env.ZLUX_LOG_PATH){
          return res.sendFile(process.env.ZLUX_LOG_PATH);
        } else {
          return res.status(500).json({error: 'ZWED0124E - Log not found'});
        }
      }).all('/log', function (req, res) {
        return res.status(405).json({error: 'ZWED0125E - Only GET method supported'});
      });
      router.get('/logLevels', function(req, res){
        return res.status(200).json(global.COM_RS_COMMON_LOGGER.getConfig());
      }).all('/logLevels', function (req, res) {
        return res.status(405).json({error: 'ZWED0126E - Only GET method supported'});
      });
      router.post('/logLevels/name/:componentName/level/:level', function(req, res){
        const logLevel = req.params.level;
        if(isNaN(Number(logLevel))){
          return res.status(400).json({error: "ZWED0127E - Log level must be a number"});
        } else {
          if (Number(logLevel) < LOG_LEVEL_MIN || Number(logLevel) > LOG_LEVEL_MAX) {
            return res.status(400).json({
              error: "ZWED0128E - Log level must be within the accepted levels of '" + LOG_LEVEL_MIN + "' and '" + LOG_LEVEL_MAX + "'",
              minLogLevel: LOG_LEVEL_MIN,
              maxLogLevel: LOG_LEVEL_MAX,
              receivedLogLevel: Number(logLevel)
            });
          }
          global.COM_RS_COMMON_LOGGER.setLogLevelForComponentName(req.params.componentName, Number(logLevel));
          return res.status(200).json(global.COM_RS_COMMON_LOGGER.getConfig());
        }
      }).all('/logLevels/name/:componentName/level/:level', function (req, res) {
        return res.status(405).json({error: 'ZWED0129E - Only POST method supported'});
      });
      return router;
    }
  },
  
  eureka() {
    const router = express.Router();
    router.get('/server/eureka/info', function(req, res, next) {
      res.send('{"id":"zlux"}');
    });
    router.get('/server/eureka/health', function(req, res, next) {
      res.send('{"status":"UP"}');
    });
    return router;
  },

  swagger(productCode) {
    const router = express.Router();
    const agentSwaggerPluginId = zluxUtil.agentSwaggerPluginId;
    const serverSwaggerPluginId = zluxUtil.serverSwaggerPluginId;
    const agentSwaggerBaseUrl = `${zLuxUrl.makePluginURL(productCode, agentSwaggerPluginId)}/catalogs/swagger`;
    router.get('/api-docs/agent', function(req, res, next) {
      res.redirect(`${agentSwaggerBaseUrl}`);
    });
    
    router.get('/api-docs/agent/:api', function(req, res, next) {
      res.redirect(`${agentSwaggerBaseUrl}/${req.params.api || ''}`);
    });

    const zluxSwaggerBaseUrl = `${zLuxUrl.makePluginURL(productCode, serverSwaggerPluginId)}/catalogs/swagger`;
    router.get(`/api-docs/server`, function(req, res, next) {
      res.redirect(`${zluxSwaggerBaseUrl}`);
    });

    return router;
  },

  pluginLifecycle(options, plugins){
    const router = express.Router();
    const dataserviceAuth = options.serverConfig["dataserviceAuthentication"];
    const rbac = (dataserviceAuth == undefined) ? false : dataserviceAuth.rbac === true;
    if(!rbac){
      router.use('/*', (req, res) => {
        return res.status(506).send("Set dataserviceAuthentication.rbac to true in server configuration");
      })
      return router;
    } else {
      router.put('/', function(req, res){
        if(process.clusterManager){
          let pathToApp = req.query.path;
          let name = req.query.name; //future possibility of a repo to search from. think foo@1.0.0
          if(pathToApp){
            pathToApp = path.normalize(pathToApp);
            if(!installApp.isFile(pathToApp)){
              var installResponse = installApp.addToServer(pathToApp, options.serverConfig.pluginsDir);
              if(installResponse.success === true){
                res.status(200).json({message: `Successfully installed '${installResponse.message}'. Reloading server, please wait a moment.`})
                waitForHeadersBeforeReload(res, DEFAULT_RELOAD_RETRIES, DEFAULT_RELOAD_TIMEOUT);
                return;
              } else {
                return res.status(400).json({error: `ZWED0131E - Failed to install plugin.  Error: ${installResponse.message}`});
              }
            } else {
              return res.status(400).json({error: 'ZWED0132E - Path query must be a directory.'});
            }
          } else if(name){
            return res.status(501).json({error: 'ZWED0133E - Name queries not yet supported.'});
          } else {
            return res.status(400).json({error:'ZWED0134E - Query must include a path to an application directory.'});
          }
        } else {
          return res.status(500).json({error: 'ZWED0135E - Cannot reload server unless cluster mode is in use.'});
        }
      });
      router.delete('/:id', function(req, res){
        if(process.clusterManager){
          const id = req.params.id;
          let found = false;
          for(let i = 0; i < plugins.length; i++){
            if(plugins[i].identifier === id){
              found = true;
              if(plugins[i].pluginType !== 'application'){
                return res.status(400).json({
                  error: `ZWED0136E - Cannot remove plugins of type ${plugins[i].pluginType}`,
                  expectedType: 'application',
                  receivedType: plugins[i].pluginType
                });
              }
            }
          }
          if(!found){
            return res.status(400).json({error: `ZWED0137E - ${id} does not exist.`});
          }
          let fullPath = path.join(options.serverConfig.pluginsDir, id+'.json');
          installLog.info(`ZWED0052I`, id, fullPath); //installLog.info(`Deleting plugin due to request, id '${id}', path '${fullPath}'`);
          fs.unlink(fullPath, (err) => {
            if(err && err.code == 'ENOENT'){
              return res.status(400).json({error: `ZWED0138E - ${id} does not exist.`});
            } else if(err && err.code == 'EACCES'){
              return res.status(400).json({error: `ZWED0139E - Cannot delete plugin with identifier '${id}'`});
            } else if(err){
              return res.status(400).json({error: err});
            }       
            res.status(200).json({message: "Deleting plugin '" + id + "'. Reloading server, please wait a moment."});
            waitForHeadersBeforeReload(res, DEFAULT_RELOAD_RETRIES, DEFAULT_RELOAD_TIMEOUT);
            return;
          })
        } else {
          return res.status(500).send({error: 'ZWED0140E - Cannot reload server unless cluster mode is in use.'});
        }
      })
    }
    return router;
  },
  
  echo() {
    return (req, res) =>{
      contentLogger.info("ZWED0128I", util.inspect(req)); //contentLogger.log(contentLogger.INFO, 'echo\n' + util.inspect(req));
      res.json(req.params);
    }
  }
};

/**
 *  This is passed to every other service of the plugin, so that 
 *  the service can be called by other services under the plugin
 */
function WebServiceHandle(urlPrefix, environment, isAgentService, service) {
  this.urlPrefix = urlPrefix;
  if (!environment.loopbackConfig.port) {
    installLog.severe(`ZWED0003E`, loopbackConfig); //installLog.severe(`loopback configuration not valid,`,loopbackConfig, `loopback calls will fail!`);
  }
  this.environment = environment;
  this.isAgentService = isAgentService;
  this.service = service;
}
WebServiceHandle.prototype = {
  constructor: WebServiceHandle,
  //This is currently suboptimal: it makes an HTTP call
  //to localhost for every service call. We could instead just call
  //the corresponding router directly with mock request and
  //response objects, but that's tricky, so let's do that
  //later.

  //  router: null,
  port: 0,
  urlPrefix: null,

  call(path, options, originalRequest, originalRes) {
    let serviceModified = true;
    return new Promise((resolve, reject) => {
      if (typeof path === "object") {
        options = path;
        path = "";
      }
      options = options || {};
      let url = this.urlPrefix;
      if (path) {
        url += path.startsWith('/') ? path : '/' + path;
      }
      let rejectUnauthorized;
      let protocol;
      if (this.environment.loopbackConfig.isHttps) {
        protocol = 'https:';
        rejectUnauthorized = false;
      } else {
        protocol = 'http:';
      }
      const requestOptions = {
        hostname: this.environment.loopbackConfig.host,
        port: this.environment.loopbackConfig.port,
        method: options.method || "GET",
        protocol: protocol,
        path: url,
        auth: options.auth,
        timeout: options.timeout,
        rejectUnauthorized: rejectUnauthorized
      };
      const headers = {};
      if (originalRequest) {
        var cookie = originalRequest.get('cookie');
        if (cookie) {
          headers["Cookie"] = cookie;
        }
      }
      Object.assign(headers, options.headers);
      if (options.body) {
        if (typeof options.body === "string") {
          if (options.contentType) {
            headers["Content-Type"] = options.contentType;
          } else {
            headers["Content-Type"] = "application/json";
          }
          headers["Content-Length"] =  options.body.length;
        } else {
          headers["Content-Type"] = "application/json";
          const json = JSON.stringify(options.body)
          headers["Content-Length"] =  json.length;
          options.body = json;
        }
      }
      //console.log("headers: ", headers)
      if (Object.getOwnPropertyNames(headers).length > 0) {
        requestOptions.headers = headers;
      }

      while(this.service && this.service.type === 'import' && serviceModified) {
        let reqDataservices;
        serviceModified = false;
        const reqPlugin = pluginsArray.filter(plugin => plugin.identifier === this.service.sourcePlugin);
        reqPlugin.filter(plugin => {
          if(plugin.dataServices) {
            reqDataservices = plugin.dataServices.filter(dataService => dataService.name === this.service.sourceName);
          }
        })
        if(reqDataservices) {
          const sourcePlugin = this.service.sourcePlugin;
          const sourceName = this.service.sourceName;
          this.service = {...reqDataservices[0], sourcePlugin: sourcePlugin, sourceName: sourceName, imported: true };
          serviceModified = true;
        }
      }

      if(this.service && this.service.imported) {
        requestOptions.path = zLuxUrl.makePluginURL('ZLUX', this.service.sourcePlugin) + zLuxUrl.makeServiceSubURL(this.service, false, false, path);
        routingLog.debug(`Call agent host=%s import resolved to path=%s`,requestOptions.hostname, requestOptions.path);
      }

      let httpOrHttps;
      if (this.isAgentService || (this.service && (this.service.type === 'external' || this.service.type === 'service'))) {
        if(this.service && this.service.type === 'external') {
          requestOptions.hostname = this.service.host;
          requestOptions.port = this.service.port;
          requestOptions.path = this.service.urlPrefix;
          requestOptions.protocol = this.service.isHttps ? 'https:': 'http:';
        } else {
          requestOptions.hostname = this.environment.agentRequestOptions.host;
          requestOptions.port = this.environment.agentRequestOptions.port;
          requestOptions.protocol = this.environment.agentRequestOptions.protocol;
          requestOptions.rejectUnauthorized = this.environment.agentRequestOptions.rejectUnauthorized;
          requestOptions.ca = this.environment.agentRequestOptions.ca;
          requestOptions.ciphers = this.environment.agentRequestOptions.ciphers;
          requestOptions.secureOptions = this.environment.agentRequestOptions.secureOptions;
          if (this.environment.agentRequestOptions.apimlPrefix) {
            requestOptions.path = this.environment.agentRequestOptions.apimlPrefix + requestOptions.path;
          }
        }
        httpOrHttps = requestOptions.protocol == 'http:' ? http : https;
        routingLog.debug(`Call agent host=%s path=%s`,requestOptions.hostname, requestOptions.path);
      } else {
        if (options.zluxLoopbackSecret) {
          //TODO use secret in a crypto scheme
          requestOptions.headers[ZLUX_LOOPBACK_HEADER] = options.zluxLoopbackSecret;
        }

        if (options.internalRouting) {
          routingLog.debug(`Call internally path=%s`, requestOptions.path);
          //clone done to prevent original request alteration, but shallow so hope attributes arent altered
          let req = Object.assign({},originalRequest);
          let res = Object.assign({},originalRes);

          req.url = req.originalUrl = requestOptions.path;
          req.method = requestOptions.method;
          req.headers = requestOptions.headers;
          req.rawHeaders=[];
          req._zsfinternal = true
          let keys = Object.keys(req.headers);
          for (let i = 0; i < keys.length; i++) {
            let k = keys[i];
            let v = req.headers[keys[i]];
            req.rawHeaders.push(k);
            req.rawHeaders.push(v);
            delete req.headers[k];
            req.headers[k.toLowerCase()]=v;
            
          }

          // Populating req.query with the query parameters
          const queryString = path.includes('?') ? path.substring(path.indexOf('?') + 1) : '';
          if(queryString !== '') {
            const queryStringArray = queryString.split('&');
            queryStringArray.forEach(pair => {
              pair = pair.split('=');
              req.query[pair[0]] = pair[1] || '';
            })
          }

          if (options.body) {
<<<<<<< HEAD
            // We need to parse the JSON body since few services expect the parsed JSON but if the body isn't JSON then send as it is.
            if (req.headers['content-type'] === 'application/json') {
              req._body = JSON.parse(options.body);
              req.body = JSON.parse(options.body);
            } else {
              req._body = options.body;
              req.body = options.body;
            }
=======
            req._body = options.body;
            req.body = options.body;
>>>>>>> b861553a
          } else {
            delete req._body;
            delete req.body;
          }
          if (!req.headers['content-length']) {
            req.headers['content-length']='0';
          }

          res.end = (body)=> {
            utilLog.debug('router returned with body=',body.length);
            res.body = iconv.decode(body,'utf8');
            if (!res.statusMessage) {
              res.statusMessage = status[res.statusCode];
            }
            resolve(res);
          }
          expressApp._router.handle(req, res, function(err) {
            routingLog.debug(`Errors during processing the req with path=%s. Error=%s`, requestOptions.path, err);
          });
        } else {
          routingLog.debug(`Call loopback path=%s`, requestOptions.path);
          //loopback call to get to router
          httpOrHttps = this.environment.loopbackConfig.isHttps ? https : http;
        }
      }
      //if not internal routing
      if (httpOrHttps) {
        // Removing the version from requestOptions.path if request is for zss
        // Expected syntax for the req to app-server is /ZLUX/plugins/${service.pluginname}/services/${service.name}/${version}/${reqParam}
        // Expected syntax for the req to zss is /ZLUX/plugins/${service.pluginname}/services/${service.name}/${reqParam}
        if(requestOptions.hostname === this.environment.agentRequestOptions.host && requestOptions.port === this.environment.agentRequestOptions.port) {
          const versionPattern = new RegExp('^([1-9]\d*|0)(\.(([1-9]\d*)|0)){2}$');
          const pathArray = requestOptions.path.split('/');
          const reqPathVersion = pathArray.length >= 7 ? pathArray[6] : '';
          if(versionPattern.test(reqPathVersion) || reqPathVersion === '_current') {
            //Removing the version from pathArray
            pathArray.splice(6,1);
            requestOptions.path = pathArray.join('/');
          }
          routingLog.debug(`Call agent host=%s path w/o version=%s`,requestOptions.hostname, requestOptions.path);
        }
        const request = httpOrHttps.request(requestOptions, (response) => {
          var chunks = [];
          response.on('data',(chunk)=> {
            utilLog.debug('ZWED0194I'); //utilLog.debug('Callservice: Data received');
            chunks.push(chunk);
          });
          response.on('end',() => {
            utilLog.debug('ZWED0195I'); //utilLog.debug('Callservice: Service call completed.');
            response.body = Buffer.concat(chunks).toString();
            resolve(response);
          });
        }
                                           );
        request.on('error', (e) => {
          utilLog.warn('ZWED0061W'); //utilLog.warn('Callservice: Service call failed.');
          reject(e);
        });
        if (options.body) {
          request.write(options.body);
        }
        utilLog.debug('ZWED0196I', JSON.stringify(requestOptions, null, 2)); //utilLog.debug('Callservice: Issuing request to service: ' 
        //+ JSON.stringify(requestOptions, null, 2));
        request.end();
      }
    }
    );
  }
};


const commonMiddleware = {
  /**
   * Initializes the req.mvdData (or whatever the name of the project at the moment is)
   *
   * The request object is cached in the closure scope here, so that a service
   * making a call to another service doesn't have to bother about passing the  
   * authentication data on: we'll do that
   */
  
  addAppSpecificDataToRequest(globalAppData, loopbackSecret, internalRouting) {
    return function addAppSpecificData(req, res, next) {
      const appData = Object.create(globalAppData);
      if (!req[`${constants.APP_NAME}Data`]) {
        req[`${constants.APP_NAME}Data`] = appData; 
      }
      appData.makeErrorObject = zluxUtil.makeErrorObject; 
      if (!appData.webApp) {
        appData.webApp = {};
      } else {
      	appData.webApp = Object.create(appData.webApp);
      }
      appData.webApp.callRootService = function callRootService(name, url, 
                                                                options) {
        if (!this.rootServices[name]) {
          throw new Error(`ZWED0050E - Root service ${name} not found`);
        }
        return this.rootServices[name].call(url, options, req);
      }
      if (!appData.plugin) {
        appData.plugin = {};
      } else {
      	appData.plugin = Object.create(appData.plugin);
      }
      appData.plugin.callService = function callService(name, url, options) {
        try {
          const allHandles = this.services[name];
          let version = '_current';
          if (appData.service.def
              /* 
                 TODO this does not cover the case in which an auth plugin wanted to do callService. See: zosmf-auth
                 In that case, appData.service = {} because it isn't a service itself.
              */
              && appData.service.def.versionRequirements 
              && appData.service.def.versionRequirements[name]) {
            version = appData.service.def.versionRequirements[name];
          }
          const service = allHandles[version];
          options = options || {};
          options.zluxLoopbackSecret = loopbackSecret;
          options.internalRouting = internalRouting;
          return service.call(url, options, req, res);
        } catch (e) {
          return Promise.reject(e);
        }
      }
      if (!appData.service) {
        appData.service = {};
      } else {
        appData.service = Object.create(appData.service);
      }
      next();
    }
  },
  
  injectPluginDef(pluginDef) {
    return function(req, res, next) {
      req[`${constants.APP_NAME}Data`].plugin.def = pluginDef;
      next();
    }
  },
  
  injectServiceDef(serviceDef) {
    return function _injectServiceDef(req, res, next) {
      req[`${constants.APP_NAME}Data`].service.def = serviceDef;
      next();
    }
  },


  /**
   * Injects the service handles to the request so that a service can
   * call other serivces - root services or services created or imported
   * by the plugin, by reading 
   *   req.mvdData.plugin.services[serviceName] 
   * or
   *   req.mvdData.webApp.rootServices[serviceName] 
   *
   * It's context-sensitive, the behaviour depends on the plugin
   */
  injectServiceHandles(serviceHandles, isRoot) {
    if (isRoot) {
      return function injectRoot(req, res, next) {
        //console.log('injecting services: ', Object.keys(serviceHandles))
        req[`${constants.APP_NAME}Data`].webApp.rootServices = serviceHandles;
        next();
      }
    } else {
      return function inject(req, res, next) {
       // console.log('injecting services: ', Object.keys(serviceHandles))
        req[`${constants.APP_NAME}Data`].plugin.services = serviceHandles;
        next();
      }
    }
  },
  
  /**
   * A pretty crude request body reader
   */
  readBody() {
    return function readBody(req, res, next) {
      if (req.body) {
        next()
        return;
      }
      var bodyLen = 0;
      const body = [];
      const contentType = req.get('Content-Type');
      if ((req.method != 'POST') && (req.method != 'PUT')) {
        next();
        return;
      }
      var onData = function(chunk) {
        body.push(chunk);
        bodyLen += chunk.length;
        if (bodyLen > DEFAULT_READBODY_LIMIT) {
          req.removeListener('data', onData); 
          req.removeListener('end', onEnd);
          res.send(413, 'content too large');
        }
      };
      var onEnd = function() {
        req.body = Buffer.concat(body).toString();
        next();
        return;
      };
      req.on('data', onData).on('end', onEnd);
    }
  },

  httpNoCacheHeaders() {
    return function httpCachingHeaders(req, res, next) {
      //service.httpCaching = false means
      //"Cache-control: no-store" and "Pragma: no-cache"
      res.set('Cache-control', 'no-store');
      res.set('Pragma', 'no-cache');
      next();
    }
  },

  //See https://developer.mozilla.org/en-US/docs/Web/HTTP/Headers/Strict-Transport-Security
  setHstsIfSecure() {
    return function conditonallyAddHsts(req, res, next) {
      if (req.protocol == 'https') {
        res.set('Strict-Transport-Security', 'max-age='+DEFAULT_HSTS_TIME_SECONDS+'; includeSubDomains');
      }
      next();
    }
  },


  /* Static handlers may be customized via the headers section within webContent:
headers: {
  "abc": {
    "value": "123%d",
    "preset": "blah",
    "substitutions": {
      "%d": "domain"
    }
  }
}
*/

  customHeaderInjection(headerDescriptions) {
    return function injectHeaders(req, res, next) {
      for (let i = 0; i < headerDescriptions.length; i++) {
        const headerDescription = headerDescriptions[i];

        const headerName = headerDescription.name;
        if (headerDescription.preset) {
          //TODO do preset
          const preset = getPresetHeader(headerName, headerDescription.preset, req);
          if (preset) {
            res.set(headerName, preset);
          }
        } else if (headerDescription.value) {
          if (headerDescription.substitutions) {
            const substituted = getSubstitutedHeader(headerDescription.value, headerDescription.substitutions, req);
            if (substituted) {
              res.set(headerName, substituted);
            }
          } else {
            res.set(headerName, headerDescription.value);
          }
        } //else nothing to do
      }
      next();
    };
  },
    
  localCheck(loopbackSecret, localIp) {
    return function localCheck(req, res, next) {
      const loopbackData = req.get(ZLUX_LOOPBACK_HEADER);
      const address = ipaddr.process(req.ip)
      if (loopbackSecret == loopbackData && ((req.ip == localIp || address.range() == 'loopback') || req._zsfinternal)) {
        next();
      } else {
        res.status(403).json({"error":"Cannot access requested service externally"});
      }
    }
  },
  
  logRootServiceCall(proxied, serviceName) {
    const type = proxied? "Proxied root" : "root"
    return function logRouting(req, res, next) {
      routingLog.debug(`ZWED0197I`, req.username, type, serviceName, req.method, req.url); //routingLog.debug(`${req.username}: ${type} service called: `
          //+`${serviceName}, ${req.method} ${req.url}`);
      next();
    }
  },
  
  logServiceCall(pluginId, serviceName) {
    return function logRouting(req, res, next) {
      routingLog.debug(`ZWED0198I`, req.username, pluginId, serviceName, req.method, req.url); //routingLog.debug(`${req.username}: Service called: `
          //+`${pluginId}::${serviceName}, ${req.method} ${req.url}`);
      next();
    }
  }
}

function makeSubloggerFromDefinitions(pluginDefinition, serviceDefinition, name) {
  return global.COM_RS_COMMON_LOGGER.makeComponentLogger(pluginDefinition.identifier
      + "." + serviceDefinition.name + ':' + name);
}

function ImportManager() {
  this.routers = {};
}
ImportManager.prototype = {
  constructor: ImportManager,
  
  routers: null
  
}


const defaultOptions = {
  httpPort: 0,
  productCode: null,
  productDir: null,
  proxiedHost: null,
  proxiedPort: 0,
  rootRedirectURL: null,
  rootServices: null,
  staticPlugins: null,
  newPluginHandler: null
};

function makeLoopbackConfig(nodeConfig) {
  /* TODO do we really prefer loopback HTTPS? Why not simply choose HTTP? */
  if (nodeConfig.https && nodeConfig.https.enabled) {
    return {
      port: nodeConfig.https.port,
      isHttps: true,
      host: nodeConfig.loopbackAddress ? nodeConfig.loopbackAddress : zluxUtil.getLoopbackAddress(nodeConfig.https.ipAddresses)
    }
  } else {
    return {
      port: nodeConfig.http.port,
      isHttps: false,
      host: nodeConfig.loopbackAddress ? nodeConfig.loopbackAddress : zluxUtil.getLoopbackAddress(nodeConfig.http.ipAddresses)
    }
  }
}

function getAgentProxyOptions(serverConfig, tlsOptions, includePrefix) {
  const requestOptions = zluxUtil.getAgentRequestOptions(serverConfig, tlsOptions, false);
  if (!requestOptions) return null;

  let options = {
    isHttps: requestOptions.protocol == 'https:' ? true : false,
    allowInvalidTLSProxy: !requestOptions.rejectUnauthorized,
    requestProcessingOptions: requestOptions.requestProcessingOptions
  }
  if (options.isHttps && !serverConfig.allowInvalidTLSProxy) {
    options.tlsOptions = tlsOptions;
  }
  if (includePrefix && requestOptions.apimlPrefix) {
    options.urlPrefix = requestOptions.apimlPrefix;
  }
  return options;
}

function WebApp(options){
  this.expressApp = expressApp;
  const port = options.httpsPort ? options.httpsPort : options.httpPort;
  let cookieSecret = this.makeCookieSecretUsingTlsOptions(options.tlsOptions);
  if (!cookieSecret) {
    cookieSecret = process.env.expressSessionSecret ? process.env.expressSessionSecret : 'whatever';
  }
  this.expressApp.disable('x-powered-by');
  this.expressApp.use(cookieParser());
  this.expressApp.use(session({
    //TODO properly generate this secret
    name: zluxUtil.getCookieName(port),
    genid: zluxUtil.isHaMode() ? options.auth.generateHaSessionId : undefined,
    secret: cookieSecret,
    // FIXME: require magic is an anti-pattern. all require() calls should 
    // be at the top of the file. TODO Ensure this can be safely moved to the
    // top of the file: it must have no side effects and it must not depend
    // on any global state
    store: require("./sessionStore").sessionStore,
    resave: true, saveUninitialized: false,
    cookie: {
      secure: 'auto',
      sameSite: true
    }
  }));
  this.loopbackSecret = process.env.loopbackSecret ? process.env.loopbackSecret : 'different';
  process.env.expressSessionSecret = undefined;
  process.env.loopbackSecret = undefined;

  this.loopbackConfig = makeLoopbackConfig(options.serverConfig.node);
  this.setValidReferrers(options.serverConfig.node);

  this.wsEnvironment = {
    loopbackConfig: this.loopbackConfig,
    agentRequestOptions: zluxUtil.getAgentRequestOptions(options.serverConfig, options.tlsOptions, false)
  }
  this.options = zluxUtil.makeOptionsObject(defaultOptions, options);
  this.auth = options.auth;
  this.configLocation = options.configLocation;
  this.expressApp.serverInstanceUID = Date.now(); // hack
  this.pluginRouter = express.Router();
  this.routers = {};
  this.appData = {
    webApp: {
      proxiedHost: options.proxiedHost,
    }, 
    plugin: {

    }
    //more stuff can be added
  };
  //hack for pseudo-SSO
  this.authServiceHandleMaps = {};
}
WebApp.prototype = {
  constructor: WebApp,
  options: null,
  expressApp: null,
  routers: null,
  appData: null,
  //hack for pseudo-SSO
  authServiceHandleMaps: null,

  setValidReferrers(options) {
    if (process.env.ZWE_REFERRER_HOSTS) {
      this.validDomains = process.env.ZWE_REFERRER_HOSTS.toLowerCase().split(',');
    } else if (process.env.ZWE_REFERER_HOSTS) {
      this.validDomains = process.env.ZWE_REFERER_HOSTS.toLowerCase().split(',');
    } else {
      let validDomains = [os.hostname().toLowerCase()];
      if (process.env.ZWE_zowe_externalDomains_0 && (validDomains[0] != process.env.ZWE_zowe_externalDomains_0)) {
        validDomains.push(process.env.ZWE_zowe_externalDomains_0.toLowerCase());
      }
      if (process.env.ZWE_EXTERNAL_HOSTS) {
        const externalHosts = process.env.ZWE_EXTERNAL_HOSTS.toLowerCase().split(',');
        externalHosts.forEach(host=> {
          if (validDomains.indexOf(host) == -1) {
            validDomains.push(host);
          }
        });
      }
      if (options.http && options.http.ipAddresses) {
        options.http.ipAddresses.forEach(addr => {
          if (validDomains.indexOf(addr) == -1) {
            validDomains.push(addr.toLowerCase());
          }
        });
      }
      if (options.https && options.https.ipAddresses) {
        options.https.ipAddresses.forEach(addr => {
          if (validDomains.indexOf(addr) == -1) {
            validDomains.push(addr.toLowerCase());
          }
        });
      }
      this.validDomains = validDomains;
    }
  },

  checkReferrer(req, res, next) {
    const ref = req.get('Referer');
    
    if (!ref) {
      const address = ipaddr.process(req.ip)
      if (req.ip == this.loopbackConfig.host || address.range() == 'loopback'
          || req.originalUrl.endsWith('/.websocket')) { //ws internal url
        routingLog.debug('Skip referrer on internal url');
        return next();
      }

      routingLog.warn('ZWED0171W',req.originalUrl,req.ip);
      return res.status(403).send('Forbidden due to referrer');
    }
    for (let i = 0; i < this.validDomains.length; i++) {
      let url = 'https://'+this.validDomains[i];
      if (ref.startsWith(url) && (ref[url.length] == ':' || ref[url.length] == '/')) {
        return next();
      }
    }

    routingLog.warn('ZWED0172W',ref,req.originalUrl,req.ip);
    return res.status(403).send('Forbidden due to referrer');
  },

  toString() {
    return `[WebApp product: ${this.options.productCode}]`
  },
  
  makeProxy(urlPrefix, noAuth, overrideOptions, host, port) {
    const r = express.Router();
    let options = {
      urlPrefix,
      isHttps: false, 
      addProxyAuthorizations: (noAuth? null : this.auth.addProxyAuthorizations),
      processProxiedHeaders: (noAuth? null: this.auth.processProxiedHeaders),
      allowInvalidTLSProxy: this.options.allowInvalidTLSProxy
    };
    if (!(host && port)) {
      //destined for agent rather than 3rd party server
      const requestOptions = zluxUtil.getAgentRequestOptions(this.options.serverConfig, this.options.tlsOptions, false, urlPrefix);
      host = requestOptions.host;
      port = requestOptions.port;
      options.urlPrefix = requestOptions.path;
      options.isHttps = requestOptions.protocol == 'https:';
      options.requestProcessingOptions = requestOptions.requestProcessingOptions;
    }
    
    if (overrideOptions) {
      options = Object.assign(options, overrideOptions);
    }
    r.use(proxy.makeSimpleProxy(host, port,
                                options));
    r.ws('/', proxy.makeWsProxy(host, port,
                                urlPrefix, options));
    return r;
  },
  
  makeExternalProxy(host, port, urlPrefix, isHttps, noAuth, pluginID, serviceName) {
    const r = express.Router();
    installLog.info(`ZWED0053I`, `${isHttps? 'HTTPS' : 'HTTP'}`, `${pluginID}:${serviceName}`, `${host}:${port}/${urlPrefix}`); //installLog.info(`Setting up ${isHttps? 'HTTPS' : 'HTTP'} proxy ` +`(${pluginID}:${serviceName}) to destination=${host}:${port}/${urlPrefix}`);
    let myProxy = proxy.makeSimpleProxy(host, port, {
      urlPrefix, 
      isHttps, 
      addProxyAuthorizations: (noAuth? null : this.auth.addProxyAuthorizations),
      processProxiedHeaders: (noAuth? null : this.auth.processProxiedHeaders),
      allowInvalidTLSProxy: this.options.allowInvalidTLSProxy
    }, pluginID, serviceName);
    proxyMap.set(pluginID + ":" + serviceName, myProxy);
    r.use(myProxy);
    return r;
  },
  
  installStaticHanders() {
    const webdir = path.join(path.join(this.options.productDir,
      this.options.productCode), 'web');
    const rootPage = this.options.rootRedirectURL? '.'+this.options.rootRedirectURL
        : '/';
    if (rootPage != '/') {
      this.expressApp.get('/', function(req,res) {
        res.redirect(rootPage);
      });
    }
    this.expressApp.use(rootPage, express.static(webdir));
  },

  installCommonMiddleware() {
    this.expressApp.use(commonMiddleware.addAppSpecificDataToRequest(
      this.appData, this.loopbackSecret, this.options.internalRouting));
  },

  _installRootService(url, method, handler, {needJson, needAuth, authType, isPseudoSso}) {
    const handlers = [commonMiddleware.logRootServiceCall(false, url), commonMiddleware.httpNoCacheHeaders()];
    if (needJson) {
      handlers.push(jsonParser);
    }
    if (isPseudoSso) {
      handlers.push((req, res, next) => {
        //hack for pseudo-SSO
        req[`${constants.APP_NAME}Data`].webApp.authServiceHandleMaps = 
          this.authServiceHandleMaps;
        next();
      })
    }
    if (needAuth) {
      if (authType == "semi") {
        handlers.push(this.auth.semiAuthenticatedMiddleware);
      } else {
        handlers.push(this.auth.middleware); 
      }
    }
    handlers.push(handler);
    installLog.info(`ZWED0054I`, url); //installLog.info(`installing root service at ${url}`);
    this.expressApp[method](url, handlers); 
  },
  
  installRootServices() {
    const serviceHandleMap = {};
    const rootServicesMiddleware = commonMiddleware.injectServiceHandles(serviceHandleMap, true);
    for (const proxiedRootService of this.options.rootServices || []) {
      const name = proxiedRootService.name || proxiedRootService.url.replace("/", "");
      installLog.info(`ZWED0055I`, proxiedRootService.url); //installLog.info(`installing root service proxy at ${proxiedRootService.url}`);
      //note that it has to be explicitly false. other falsy values like undefined
      //are treated as default, which is true
      let middlewareArray = [commonMiddleware.logRootServiceCall(true, name)];
      if (SHOULD_CHECK_REFERRER) {
        middlewareArray.push((req,res,next)=> this.checkReferrer(req,res,next));
      }
      if (proxiedRootService.requiresAuth === false) {
        const _router = this.makeProxy(proxiedRootService.url, true,
                                       getAgentProxyOptions(this.options.serverConfig, this.options.tlsOptions, false));
        middlewareArray.push(_router);
        this.expressApp.use(proxiedRootService.url, middlewareArray);
      } else {
        const _router = this.makeProxy(proxiedRootService.url, false,
                                       getAgentProxyOptions(this.options.serverConfig, this.options.tlsOptions, false));
        middlewareArray.push(_router);
        this.expressApp.use(proxiedRootService.url, rootServicesMiddleware, this.auth.middleware, middlewareArray);
      }
      serviceHandleMap[name] = new WebServiceHandle(proxiedRootService.url, 
                                                    this.wsEnvironment, true);
    }
    this.expressApp.use(rootServicesMiddleware);
    
    this._installRootService('/auth', 'post', this.auth.doLogin, 
        {needJson: true, needAuth: false, isPseudoSso: true});
    this._installRootService('/auth-password', 'post', this.auth.doPasswordReset,
        {needJson: true, needAuth: false, isPseudoSso: false});
    this._installRootService('/auth', 'get', this.auth.getStatus, 
        {needJson: true, needAuth: false, isPseudoSso: true});
    this._installRootService('/auth-refresh', 'get', this.auth.refreshStatus, 
        {needJson: true, needAuth: false, isPseudoSso: true});    
    this._installRootService('/auth-logout', 'post', this.auth.doLogout, 
        {needJson: true, needAuth: false, isPseudoSso: true});
    this._installRootService('/auth-logout', 'get', this.auth.doLogout, 
        {needJson: true, needAuth: false, isPseudoSso: true});
    serviceHandleMap['auth'] = new WebServiceHandle('/auth', this.wsEnvironment);
    this._installRootService('/plugins', 'get', staticHandlers.plugins(this), 
        {needJson: false, needAuth: true, authType: "semi", isPseudoSso: false}); 
    this._installRootService('/plugins', 'use', staticHandlers.pluginLifecycle(this.options, pluginsArray),
      {needJson: true, needAuth: true, isPseudoSso: false});
    serviceHandleMap['plugins'] = new WebServiceHandle('/plugins', this.wsEnvironment);
    this._installRootService('/server/proxies','get',staticHandlers.getServerProxies(this.options),
        {needJson: false, needAuth: false, isPseudoSso: false});
    this._installRootService('/server', 'use', staticHandlers.server(this.options), 
        {needJson: false, needAuth: true, isPseudoSso: false});
    serviceHandleMap['server'] = new WebServiceHandle('/server', this.wsEnvironment);
    this._installRootService('/echo/*', 'get', staticHandlers.echo(),
        {needJson: false, needAuth: true, isPseudoSso: false});
    serviceHandleMap['echo'] = new WebServiceHandle('/echo', this.wsEnvironment);
    this._installRootService('/apiManagement', 'use', staticHandlers.apiManagement(this),
        {needJson: false, needAuth: true, isPseudoSso: false});
    serviceHandleMap['apiManagement'] = new WebServiceHandle('/apiManagement', 
        this.wsEnvironment);
    this.expressApp.use(staticHandlers.eureka());
    this.expressApp.use(staticHandlers.swagger(this.options.productCode));
  },
  
  _makeRouterForLegacyService(pluginContext, service) {
    const plugin = pluginContext.pluginDef;
    const subUrl = zLuxUrl.makeServiceSubURL(service);
    installLog.debug("ZWED0199I", plugin.identifier, subUrl); //installLog.debug(plugin.identifier + ": service " + subUrl);
    const constructor = service.nodeModule[service.handlerInstaller];
    const router = express.Router();
    const urlSpec = "/" + this.options.productCode + "/plugins/" 
      + plugin.identifier + "/services/" + service.name + "/";
    const manager = {
      serverConfig:pluginContext.server.config.user,
      plugins:pluginContext.server.state.pluginMap,
      productCode:this.options.productCode
    };
    const handleWebsocketException = function(e, ws) {
      logException(e);
      try {
        ws.close(WEBSOCKET_CLOSE_INTERNAL_ERROR,JSON.stringify({ 
          error: 'ZWED0141E - Internal Server Error'
        }));
      } catch (closeEx) {
        logException(closeEx);
      }
    };
    const logException = function(e) {
      utilLog.warn("ZWED0062W", toString(), e.message); //utilLog.warn(toString()+' Exception caught. Message='+e.message);
      utilLog.warn("ZWED0063W", e.stack); //utilLog.warn("Stack trace follows\n"+e.stack);
    };
    const toString = function() {
      return '[Service URL: '+urlSpec+']';
    };
    const legacyDataserviceAttributes = {
      logger: global.COM_RS_COMMON_LOGGER.makeComponentLogger(plugin.identifier
          + "." + service.name),
      toString: toString,
      urlSpec: urlSpec,
      makeSublogger(name) {
        return makeSubloggerFromDefinitions(plugin,service,name);
      },
      pluginDefinition: plugin,
      serviceDefinition: service,
      manager: manager
    };
    const handler = new constructor(service, service.methods, manager,
      legacyDataserviceAttributes);
    for (const methodUC of service.methods || []) {
      const method = methodUC.toLowerCase();
      if (!/^(get|post|put|delete|ws)$/.exec(method)) {
        installLog.warn("ZWED0064W", plugin.identifier, method); //installLog.warn(plugin.identifier + ": invalid method " + method);
        continue;
      }
      if (method === 'ws') {
        installLog.info("ZWED0056I", plugin.identifier); //installLog.info(plugin.identifier + ": installing websocket service");
        router.ws('/',(ws,req) => {
          var session;
          try {
            session = handler.createSession(req);
          } catch (e) {
            handleWebsocketException(e,ws);
          }
          ws.on('message', function(msg) {
            try {
              session.handleWebsocketMessage(msg,ws);
            } catch (e) {
              handleWebsocketException(e,ws);
            }
          });
          
          ws.on('close', function(code, reason) {
            try {
              session.handleWebsocketClosed(ws, code, reason);
            } catch (e) {
              handleWebsocketException(e,ws);            
            }
          });
          
          if (session.handleWebsocketConnect) {
            session.handleWebsocketConnect(ws);
          }
        });
      } else {
        for (const route of [router.route('/'), router.route('/*')]) {
          if (method === "post" || method === "put") {
            route[method](commonMiddleware.readBody());
          }
          installLog.debug("ZWED0200I", plugin.identifier, method, route.path, service.handlerInstaller); //installLog.debug(`${plugin.identifier}: ${method} ${route.path} `
                           //+` handled by ${service.handlerInstaller}`);
          route[method]((req, res) => {
            handler.handleRequest(req, res, req.body, req.path.substring(1));
          });
        }
      }
    }
    return router;
  },

  _makeRouter: function *(service, plugin, pluginContext, pluginChain) {
    const serviceRouterWithMiddleware = pluginChain.slice();
    serviceRouterWithMiddleware.push(commonMiddleware.injectServiceDef(
        service));
    serviceRouterWithMiddleware.push(this.auth.middleware);
    serviceRouterWithMiddleware.push(commonMiddleware.setHstsIfSecure());
    serviceRouterWithMiddleware.push(commonMiddleware.logServiceCall(
        plugin.identifier, service.name));
    if (service.httpCaching !== true) {
      //Per-dataservice middleware to handle tls no-cache
      serviceRouterWithMiddleware.push(commonMiddleware.httpNoCacheHeaders());
    }
    if (service.internalOnly) {
      serviceRouterWithMiddleware.push(commonMiddleware.localCheck(this.loopbackSecret, this.loopbackConfig.host));
    }
    let router;
    switch (service.type) {
    case "service":
      //installLog.info(`${plugin.identifier}: installing proxy at ${subUrl}`);
      router = this.makeProxy(service.urlPrefix
        ? service.urlPrefix
        : zLuxUrl.makePluginURL(this.options.productCode, plugin.identifier)
          + zLuxUrl.makeServiceSubURL(service, false, true),
        false,
        getAgentProxyOptions(this.options.serverConfig, this.options.tlsOptions, false));
      break;
    case "nodeService":
      //installLog.info(
      //    `${plugin.identifier}: installing legacy service router at ${subUrl}`);
      router = this._makeRouterForLegacyService(pluginContext, service);
      break;
    case "router": {
        //installLog.info(`${plugin.identifier}: installing node router at ${subUrl}`);
        const serviceConfiguration = configService.getServiceConfiguration(
            plugin.identifier,  service.name, 
            pluginContext.server.config.app, this.options.productCode);
        const dataserviceContext = new DataserviceContext(service, 
            serviceConfiguration, pluginContext, this);
        if (!service.routerFactory) {
          router = yield service.nodeModule(dataserviceContext);
          installLog.debug("ZWED0057I", plugin.identifier, service.name, router); //installLog.info("Loaded Router for plugin=" + plugin.identifier + ", service="+service.name + ". Router="+router);
        } else {
          router = yield service.nodeModule[service.routerFactory](
              dataserviceContext);
              installLog.debug("ZWED0058I", plugin.identifier, service.name, service.routerFactory); //installLog.info("Loaded Router from factory for plugin=" + plugin.identifier + ", service=" + service.name + ". Factory="+service.routerFactory);
        }
      }
      break;
    case "external":
//      installLog.info(`${plugin.identifier}: installing external proxy at ${subUrl}`);
      router = this.makeExternalProxy(service.host, service.port,
          service.urlPrefix, service.isHttps,
          undefined, plugin.identifier, service.name);
      break;
    default:
      //maybe a lang manager knows how to handle this...
      let langManagers = this.options.langManagers;
      let foundManager = false;
      for (let i = 0; i < langManagers.length; i++) {
        const langManager = langManagers[i];
        if (langManager.getSupportedTypes().includes(service.type)) {
          let connectionInfo = langManager.getConnectionInfo(plugin.identifier, service.name, service.type);
          if (connectionInfo) {
            installLog.info(`ZWED0059I`, `${plugin.identifier}:${service.name}`, JSON.stringify(connectionInfo)); //installLog.info(`Found connection info for ${plugin.identifier}:${service.name}=`,connectionInfo);
            //TODO resolve localhost to something better... allow binding to specific IPs like we did for node
            router = this.makeProxy(connectionInfo.url, true,
                                    connectionInfo.options, 'localhost', connectionInfo.port);
          } else {
            throw new Error(`ZWED0051E - Could not resolve service URL. Plugin=${plugin.identifier}, service=${service.name}`);
          }
          foundManager = true;
          break;
        }
      }
      if (!foundManager) {
        throw new Error(`ZWED0052E - Could not load service ${plugin.identifier}:${service.name} `
                        +`due to unknown type=${service.type}`);
      }
    }
    serviceRouterWithMiddleware.push(router);
    return serviceRouterWithMiddleware;
  },
  
  _makeServiceHandleMap(plugin, urlBase) {
    const serviceHandleMap = {};
    for (const group of zluxUtil.concatIterables(
        Object.values(plugin.dataServicesGrouped),
        Object.values(plugin.importsGrouped))) {
      let versionHandles = serviceHandleMap[group.name];
      if (!versionHandles) {
        versionHandles = serviceHandleMap[group.name] = {};
      }
      for (const version of Object.keys(group.versions)) {
        const service = group.versions[version];
        const subUrl = urlBase + zLuxUrl.makeServiceSubURL(service);
        const handle = new WebServiceHandle(subUrl, this.wsEnvironment, false, service);
        versionHandles[version] = handle;
        if (version === group.highestVersion) {
          const defaultSubUrl = urlBase + zLuxUrl.makeServiceSubURL(service, true);
          versionHandles['_current'] = handle;
        }
      }
    }
    return serviceHandleMap;
  },
  
  _installDataServices: function*(pluginContext, urlBase) {
    const plugin = pluginContext.pluginDef;
    if (!plugin.dataServicesGrouped) {
      return;
    }
    installLog.debug(`ZWED0060I`, plugin.identifier) //installLog.info(`${plugin.identifier}: installing data services`)
    const serviceHandleMap = this._makeServiceHandleMap(plugin, urlBase);
    if (plugin.pluginType === 'nodeAuthentication') {
      //hack for pseudo-SSO
      this.authServiceHandleMaps[plugin.identifier] = serviceHandleMap;
    }
    const pluginChain = [
      commonMiddleware.injectPluginDef(plugin),
      commonMiddleware.injectServiceHandles(serviceHandleMap),
    ];
    let pluginRouters = this.routers[plugin.identifier];
    if (!pluginRouters) {
      pluginRouters = this.routers[plugin.identifier] = {};
    }
    for (const serviceName of Object.keys(plugin.dataServicesGrouped)) {
      installLog.debug(`ZWED0061I`,plugin.identifier, serviceName) //installLog.info(`${plugin.identifier}: installing service ${serviceName}`)
      let serviceRouters = pluginRouters[serviceName];
      if (!serviceRouters) {
        serviceRouters = pluginRouters[serviceName] = {};
      }
      const group = plugin.dataServicesGrouped[serviceName];
      for (const version of Object.keys(group.versions)) {
        const service = group.versions[version];
        const subUrl = urlBase + zLuxUrl.makeServiceSubURL(service);
        const router = yield* this._makeRouter(service, plugin, pluginContext, 
                                               pluginChain);
        installLog.info(`ZWED0062I`, plugin.identifier, subUrl); //installLog.info(`${plugin.identifier}: installing router at ${subUrl}`);
        
        this.pluginRouter.use(subUrl, router);
        serviceRouters[version] = router;
        if (version === group.highestVersion) {
          const defaultSubUrl = urlBase + zLuxUrl.makeServiceSubURL(service, true);
          this.pluginRouter.use(defaultSubUrl, router);
          serviceRouters['_current'] = router;
        }
      }
    } 
  },

  _resolveImports(plugin, urlBase) {
    if (!plugin.importsGrouped) {
      return;
    }
    for (const localName of Object.keys(plugin.importsGrouped)) {
      installLog.debug(`ZWED0063I`, plugin.identifier, localName) //installLog.info(`${plugin.identifier}: importing service ${localName}`)
      const group = plugin.importsGrouped[localName];
      for (const version of Object.keys(group.versions)) {
        const importedService = group.versions[version];
        const subUrl = urlBase 
          + zLuxUrl.makeServiceSubURL(importedService);
        const importedRouter = this.routers[importedService.sourcePlugin]
          [importedService.sourceName][importedService.version];
        if (!importedRouter) {
          throw new Error(
            `ZWED0053E - Import ${importedService.sourcePlugin}:${importedService.sourceName}`
            + " can't be satisfied");
        }
        installLog.info(`ZWED0064I`, plugin.identifier, importedService.sourcePlugin, importedService.sourceName, subUrl); //installLog.info(`${plugin.identifier}: installing import` + ` ${importedService.sourcePlugin}:${importedService.sourceName}` + ` at ${subUrl}`);
        this.pluginRouter.use(subUrl, importedRouter);
        let pluginsRouters = this.routers[plugin.identifier];
        if (!pluginsRouters) {
          pluginsRouters = {};
          this.routers[plugin.identifier] = pluginsRouters;
        }
        let servicesRouters = pluginsRouters[localName];
        if (!servicesRouters) {
          servicesRouters = {};
          pluginsRouters[localName] = servicesRouters;
        }
        servicesRouters[importedService.version] = importedRouter;
        if (version === group.highestVersion) {
          const defaultSubUrl = urlBase 
              + zLuxUrl.makeServiceSubURL(importedService, true);
          this.pluginRouter.use(defaultSubUrl, importedRouter);
        }
      }
    }
  },


  _installPluginStaticHandlers(plugin, urlBase) {
    installLog.debug(`ZWED0065I`, plugin.identifier); //installLog.info(`${plugin.identifier}: installing static file handlers...`);
    if (plugin.webContent && plugin.location) {
      let url = `${urlBase}/web`;
      installLog.info(`ZWED0066I`, plugin.identifier, url); //installLog.info(`${plugin.identifier}: serving static files at ${url}`);
      
      let middleware = [];
      middleware.push(commonMiddleware.setHstsIfSecure());
      if (this.options.serverConfig.node.headers || plugin.webContent.headers) {
        let headers = Object.assign({}, this.options.serverConfig.node.headers || {});
        let pluginHeaders = plugin.webContent.headers;
        if (pluginHeaders) {
          if (Object.keys(headers).length == 0) {
            headers = plugin.webContent.headers;
          } else {
            let keys = Object.keys(pluginHeaders);
            for (let i = 0; i < keys.length; i++) {
              if (!headers[keys[i]]) {
                headers[keys[i]] = pluginHeaders[keys[i]];
              } else if (!headers[keys[i]].override) {
                headers[keys[i]] = pluginHeaders[keys[i]];
              }
            }
          }
        }
        let headersArray = [];
        let keys = Object.keys(headers);
        for (let i = 0; i < keys.length; i++) {
          let header = Object.assign({}, headers[keys[i]]);
          header.name = keys[i];
          headersArray.push(header);
        }
        middleware.push(commonMiddleware.customHeaderInjection(headersArray));
      }
      middleware.push(expressStaticGzip(path.join(plugin.location, '/web'),
                                        {enableBrotli: true, orderPreference: ['br', 'gzip']}));
      this.pluginRouter.use(url, middleware);
    }
    if (plugin.pluginType === "library") {
      if (plugin.libraryVersion) {
        let url = `/lib/${plugin.identifier}/${plugin.libraryVersion}`;
        installLog.info(`ZWED0067I`, plugin.identifier, url); //installLog.info(`${plugin.identifier}: serving library files at ${url}`);
        
        let middleware = [];
        middleware.push(commonMiddleware.setHstsIfSecure());
        middleware.push(expressStaticGzip(plugin.location,
                                          {enableBrotli: true, orderPreference: ['br', 'gzip']}));
        this.pluginRouter.use(url, middleware);
      } else {
        installLog.warn(`ZWED0065W`, `${plugin.identifier}`); //installLog.warn(`Library ${plugin.identifier} is missing libraryVersion attribute for hosting files. `
                        //+`Skipping file hosting.`);
      }
    }
  },

  _installIframePlugin(plugin, urlBase) {
    if(plugin.webContent && plugin.webContent.framework === 'iframe' && plugin.webContent.destination>'') {
      const iframeRouterWithMiddleware = [];
      iframeRouterWithMiddleware.push(this.auth.middleware);
      iframeRouterWithMiddleware.push(commonMiddleware.setHstsIfSecure());
      const destination = plugin.webContent.destination;
      const router = express.Router();
      router.use((req, res, callback) => {
        const remoteUrl = zluxUtil.makeRemoteUrl(destination, req, this.options.serverConfig);
        installLog.info("ZWED0299I", plugin.identifier, remoteUrl);
        const startingPage = zluxUtil.getRemoteIframeTemplate(remoteUrl);
        res.send(startingPage);
      });
      iframeRouterWithMiddleware.push(router);
      this.pluginRouter.use(`${urlBase}/iframe`, iframeRouterWithMiddleware);
    }
  },

  _installSwaggerCatalog(plugin, urlBase, nodeContext) {
    // let ms = plugin.identifier === zluxUtil.serverSwaggerPluginId ? 5000:0
    let ms = 0;
    if(plugin.identifier === zluxUtil.serverSwaggerPluginId) {
      ms = 10000;
    }
    zluxUtil.timeout(ms)
    .then(() => plugin.getApiCatalog(this.options.productCode, nodeContext)).then((openApi) => {
      const router = express.Router();
      installLog.info(`ZWED0068I`, plugin.identifier); //installLog.info(`Creating composite swagger endpoint for ${plugin.identifier}`);
      
      router.get("/", (req, res) => {
        res.status(200).json(openApi.pluginCatalog);
      });
      if (openApi && openApi.serviceDocs && openApi.serviceDocs.length > 0) {
        openApi.serviceDocs.forEach(function (service) {
          installLog.info(`ZWED0069I`, plugin.identifier, service.serviceName); //installLog.info(`Creating swagger endpoint for${plugin.identifier}:${service.serviceName}`);
          router.get(`/${service.serviceName}`, (req, res) => {
            res.status(200).json(service.serviceDoc)
          });
        });
      }

      this.pluginRouter.use(zLuxUrl.join(urlBase, '/catalogs/swagger'),
          router);
    });
  },

  injectPluginRouter() {
    this.expressApp.use(this.pluginRouter);
  },
  installPlugin: Promise.coroutine(function*(pluginContext) {
    const plugin = pluginContext.pluginDef;
    const urlBase = zLuxUrl.makePluginURL(this.options.productCode, 
        plugin.identifier);
    const nodeContext = pluginContext.server.config.user.node;

    try {
      //dataservices load first since in case of error, we want to skip the rest of the plugin load
      if (SHOULD_CHECK_REFERRER) {
        this.pluginRouter.use(zLuxUrl.join(urlBase, '/services/*'), (req,res,next)=> this.checkReferrer(req,res,next));
      }
      yield *this._installDataServices(pluginContext, urlBase);
      this._installSwaggerCatalog(plugin, urlBase, nodeContext);
      this._installPluginStaticHandlers(plugin, urlBase);      
      this._installIframePlugin(plugin, urlBase);      
    } catch (e) {
      //index.js listens and logs, so dont log twice here
      //throw so that plugin isnt pushed to list if there's something wrong with it
      throw e;
    }
    this._resolveImports(plugin, urlBase);
    pluginsArray.push(plugin);
  }),

  installErrorHanders() {
    this.expressApp.use((req, res, next) => {
      const headers = req.headers
      let referrerPresent = false;
      for (const header of Object.keys(headers)) {
        /* Try to find a referer header and try to
         * redirect to our server,
         */
        if (header == 'referer') {
          referrerPresent = true;
          let referrer = headers[header];
          var pattern = new RegExp('^http.+\/'+this.options.productCode+'\/plugins\/.+');
          if (pattern.test(referrer)) {
            const parts = headers[header].split("/");
            const zluxIndex = parts.indexOf(this.options.productCode);
            const pluginID = parts[zluxIndex + 2];
            const serviceName = parts[zluxIndex + 4];
            const myProxy = proxyMap.get(pluginID + ":" + serviceName);
            const fullUrl = req.originalUrl;
            req.url = fullUrl;
            if (myProxy != undefined) {
              utilLog.debug("ZWED0201I"); //utilLog.debug("About to call myProxy");
              myProxy(req, res);
              utilLog.debug("ZWED0202I"); //utilLog.debug("After myProxy call");
            } else {
              utilLog.debug("ZWED0203I", referrer); //utilLog.debug(`Referrer proxying miss. Resource not found, sending`
                  //+ ` 404 because referrer (${referrer}) didn't match an existing proxy service`);
              return do404(req.url, res, this.options.productCode
                  + ": unknown resource requested");
            }
          } else {
            utilLog.debug(`ZWED0204I`, referrer); //utilLog.debug(`Referrer proxying miss. Resource not found, sending`
                  //+ ` 404 because referrer (${referrer}) didn't match a plugin pattern`);               
            return do404(req.url, res, this.options.productCode + ": unknown resource requested");
          }
          break;
        }
      }
      if (!referrerPresent) {
        return do404(req.url, res, this.options.productCode
                     + ": unknown resource requested");
      }
    });
  },

  makeCookieSecretUsingTlsOptions(tlsOptions) {
    if (tlsOptions && Array.isArray(tlsOptions.key) && tlsOptions.key[0] instanceof Buffer) {
      const key = tlsOptions.key[0];
      const hash = crypto.createHash('md5');
      return hash.update(key).digest('hex');
    }
    return undefined;
  },

  init() {
    this.expressWs.applyTo(express.Router);
    this.installRootServices();
    this.injectPluginRouter();
    this.installErrorHanders();
  }
};

module.exports.makeWebApp = function (options) {
  const webApp = new WebApp(options);
  webApp.installCommonMiddleware();
  webApp.installStaticHanders();
  return webApp;
};

/*
  This program and the accompanying materials are
  made available under the terms of the Eclipse Public License v2.0 which accompanies
  this distribution, and is available at https://www.eclipse.org/legal/epl-v20.html
  
  SPDX-License-Identifier: EPL-2.0
  
  Copyright Contributors to the Zowe Project.
*/
<|MERGE_RESOLUTION|>--- conflicted
+++ resolved
@@ -1011,7 +1011,6 @@
           }
 
           if (options.body) {
-<<<<<<< HEAD
             // We need to parse the JSON body since few services expect the parsed JSON but if the body isn't JSON then send as it is.
             if (req.headers['content-type'] === 'application/json') {
               req._body = JSON.parse(options.body);
@@ -1020,10 +1019,6 @@
               req._body = options.body;
               req.body = options.body;
             }
-=======
-            req._body = options.body;
-            req.body = options.body;
->>>>>>> b861553a
           } else {
             delete req._body;
             delete req.body;
