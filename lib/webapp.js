

/*
  This program and the accompanying materials are
  made available under the terms of the Eclipse Public License v2.0 which accompanies
  this distribution, and is available at https://www.eclipse.org/legal/epl-v20.html
  
  SPDX-License-Identifier: EPL-2.0
  
  Copyright Contributors to the Zowe Project.
*/

'use strict';
const express = require('express');
const fs = require('fs');
const util = require('util');
const url = require('url');
const expressWs = require('express-ws');
const path = require('path');
const Promise = require('bluebird');
const http = require('http');
const https = require('https');
const bodyParser = require('body-parser');
const jsonUtils = require('./jsonUtils');
const cookieParser = require('cookie-parser')
const session = require('express-session');
const zluxUtil = require('./util');
const configService = require('../plugins/config/lib/configService.js');
const proxy = require('./proxy');
const zLuxUrl = require('./url');
const UNP = require('./unp-constants');
const installApp = require('../utils/install-app');
const translationUtils = require('./translation-utils');
const expressStaticGzip = require("express-static-gzip");
const _ = require('lodash');
const os = require('os');


/**
 * Sets up an Express application to serve plugin data files and services  
 */


const SERVICE_TYPE_NODE = 0;
const SERVICE_TYPE_PROXY = 1;
const PROXY_SERVER_CONFIGJS_URL = '/plugins/com.rs.configjs/services/data/';
//TODO: move this (and other consts) to a commonly accessible constants file when moving to typescript
const WEBSOCKET_CLOSE_INTERNAL_ERROR = 4999; 
const WEBSOCKET_CLOSE_BY_PROXY = 4998;
const WEBSOCKET_CLOSE_CODE_MINIMUM = 3000;
const DEFAULT_READBODY_LIMIT = process.env.ZLUX_DEFAULT_READBODY_LIMIT || 102400;//100kb
const nodeVer = process.version.substring(1, process.version.length);
let nodeMajorVer = nodeVer.split('.')[0];

var contentLogger = zluxUtil.loggers.contentLogger;
var bootstrapLogger = zluxUtil.loggers.bootstrapLogger;
var installLog = zluxUtil.loggers.installLogger;
var utilLog = zluxUtil.loggers.utilLogger;
var routingLog = zluxUtil.loggers.routing;

const jsonParser = bodyParser.json()
const urlencodedParser = bodyParser.urlencoded({ extended: false })

const proxyMap = new Map();

function DataserviceContext(serviceDefinition, serviceConfiguration, 
    pluginContext) {
  this.serviceDefinition = serviceDefinition;
  this.serviceConfiguration = serviceConfiguration;
  this.plugin = pluginContext;
  this.logger = createDataserviceLogger(pluginContext, serviceDefinition);
}

function createDataserviceLogger(pluginContext, serviceDefinition) {
  let logLanguage = pluginContext.server.config.user.logLanguage;
  const logLocation = pluginContext.pluginDef.location;

  if (!logLanguage) {
    logLanguage = "en"; // Default to English if no language is specified
  }
  if (!logLocation) {
    bootstrapLogger.warn("Log location for logger '" + pluginContext.pluginDef.identifier + ":" + serviceDefinition.name + "' is undefined")
    return;
  }

  let messages;
  try { // Attempt to get a log message for a language a user may have specified
    var logFile = require(`${logLocation}/lib/assets/i18n/log/messages_${logLanguage}.json`);
    messages = logFile;

    var logFileEN = require(`${logLocation}/lib/assets/i18n/log/messages_en.json`);
    messages = Object.assign(logFileEN, messages); // Merge the two, with the language-specific file
    // overwriting the non-English one (so English messages get preserved even if no translations exist)

  } catch (err) { // If we encountered an error...
      try {
        if (messages) { // and 'messages' exist, then these messages came from a language file,
          // but the EN language file lookup failed (that is why we are in this catch), so we are all done here.
        } 
        else { // If 'messages' does not exist, then the first 'logFile' lookup failed and put us here,
          var logFileEN = require(`${logLocation}/lib/assets/i18n/log/messages_en.json`); // so let's try English.
          messages = logFileEN;
        }
      }
      catch (err) { // If all else fails, create loggers without specified messages.
        messages = undefined;
      }
  }

  return global.COM_RS_COMMON_LOGGER.makeComponentLogger(
    pluginContext.pluginDef.identifier + ":" + serviceDefinition.name, messages);
}

DataserviceContext.prototype = {
  makeSublogger(name) {
    return makeSubloggerFromDefinitions(this.plugin.pluginDef,
        this.serviceDefinition, name);
  },
  
  addBodyParseMiddleware(router) {
    router.use(bodyParser.json({type:'application/json'}));
    router.use(bodyParser.text({type:'text/plain'}));
    router.use(bodyParser.text({type:'text/html'}));
  },
  
  makeErrorObject: zluxUtil.makeErrorObject
};

function do404(URL, res, message) {
  contentLogger.debug("404: "+message+", url="+URL);
  if (URL.indexOf('<')!=-1) {
    //sender didn't URI encode (browsers generally do)
    //Not a catch-all for missed encoding - specifically to prevent HTML tag insertion
    URL = encodeURI(URL);
  }
  res.statusMessage = message;
  res.status(404).send("<h1>Resource not found, URL: "+URL+"</h1></br><h2>Additional info: "+message+"</h2>");
}

function sendAuthenticationFailure(res, authType) {
  res.status(401).json({
    'error':'unauthorized',
    'plugin':pluginDefinition.identifier,
    'service':serviceDefinition.name,
    'authenticationType':authType
  });
};
function sendAuthorizationFailure(res, authType, resource) {
  res.status(403).json({
    'error':'forbidden',
    'plugin':pluginDefinition.identifier,
    'service':serviceDefinition.name,
    'authenticationType':authType,
    'resource':resource
  });
};

const arch = os.arch();
const release = os.release();
const cpus = os.cpus();
const hostname = os.hostname();

function getUserEnv(){
  var date = new Date();
  return new Promise(function(resolve, reject){
    resolve({
      "timestamp": date.toUTCString(),
      "args": process.argv,
      "nodeArgs": process.execArgv,
      "platform": process.platform,
      "arch": arch,
      "osRelease": release,
      "cpus": cpus,
      "freeMemory": os.freemem(),
      "hostname": hostname,
      "userEnvironment": process.env,
      "PID": process.pid,
      "PPID": process.ppid,
      "nodeVersion": process.version,
      "nodeRelease": process.release,
    })
  });
}

const staticHandlers = {
  plugins: function(plugins) {
    return function(req, res) {
      let parsedRequest = url.parse(req.url, true);
      if (!parsedRequest.query) {
        do404(req.url, res, "A plugin query must be specified");
        return;
      }
      let type = parsedRequest.query["type"];
      /*
        Note: here, we query for installed plugins using a filter of either 'all' or a specific pluginType.
        But, some plugins do not have pluginTypes currently. People can forget to include that information.
        In our code, we've been assuming that plugins that do not declare a type are of type 'application',
        but this should be enforced somehow in the future.
      */
      if (!type) {
        do404(req.url, res, "A plugin type must be specified");
        return;
      }
      const acceptLanguage = 
        translationUtils.getAcceptLanguageFromCookies(req.cookies) || req.headers['accept-language'] || '';
      const pluginDefs = plugins.map(p => p.exportTranslatedDef(acceptLanguage));
      const response = {
        //TODO type/version
        pluginDefinitions: null 
      };
      contentLogger.debug('Type requested ='+type);
      if (type == "all") {
        response.pluginDefinitions = pluginDefs;
      } else {
        response.pluginDefinitions = pluginDefs.filter(def => {
          if (def.pluginType != null) {
            contentLogger.debug('Returning true if type matches, type='
                + def.pluginType);
            return def.pluginType === type;
          } else if (type == 'application') {
            contentLogger.debug('Returning true because type is application');
            return true;
          } else {
            contentLogger.debug('Returning false because type did not match');
            return false;
          }
        });
      }
      res.json(response);
    }
  },
  
  //TODO unify '/plugins' and '/apiManagement/plugins'
  apiManagement(webApp) {
    const r = express.Router();
    r.post('/plugins', jsonParser, function api(req, res) {
      const pluginDef = req.body;
      //TODO rewrite to EvenEmitter
      Promise.resolve().then(() => webApp.options.newPluginHandler(pluginDef))
        .then(() => {
          res.status(200).send('plugin added');
        }, (err) => {
          res.status(400).send('failed to add the plugin: ' + err.message);
          console.warn(err);
        });
    });
    return r;
  },

  server(options){
    const router = express.Router();
    router.use((req, res, callback) => {
      bodyParser.json({type:'application/json'})(req, res, err => {
        if(err) {
          contentLogger.warn(err);
          return res.status(400).json({error: "Invalid JSON"});
        }
        callback();
      })
    });
    const dataserviceAuth = options.serverConfig["dataserviceAuthentication"];
    const rbac = (dataserviceAuth == undefined) ? false : dataserviceAuth.rbac === true;
    if(!rbac){
      router.get('/*', (req, res) => {
        return res.status(506).send("Set dataserviceAuthentication.rbac to true in server configuration");
      })
      return router;
    } else {
      router.get('/', function(req, res){
        return res.status(200).json({
          "links": [
            {
              "href": "/server/agent",
              "rel": "agent",
              "type": "GET"
            },
            {
              "href": "/server/config",
              "rel": "config",
              "type": "GET"
            },
            {
              "href": "/server/log",
              "rel": "log",
              "type": "GET"
            },
            {
              "href": "/server/logLevels",
              "rel": "logLevels",
              "type": "GET"
            },
            {
              "href": "/server/environment",
              "rel": "environment",
              "type": "GET"
            },
          ]
        });
      });
      let proxyOptions = {
        urlPrefix: '/server', 
        isHttps: false, 
        addProxyAuthorizations: options.auth.addProxyAuthorizations,
        allowInvalidTLSProxy: options.allowInvalidTLSProxy
      };
      proxyOptions = Object.assign(proxyOptions, getAgentProxyOptions(options, options.serverConfig.agent));
      router.get('/agent*', proxy.makeSimpleProxy(options.proxiedHost, options.proxiedPort,
        proxyOptions));
      router.get('/config', function(req, res){
        return res.status(200).json({
          "options": options.serverConfig
        });
      });
      router.post('/config/:attribute/', function(req, res){
        if(!process.clusterManager){
          return res.status(400).json({error: 'Server must be running in cluster mode to rewrite configuration file'});
        }
        let attrib = req.params.attribute;
        let attribParts = attrib.split(".");
        let body = req.body;
        let conf = options.serverConfig;
        let allowed = {
          node: {
            allowInvalidTLSProxy: typeof conf.node.allowInvalidTLSProxy,
            noPrompt: typeof conf.node.noPrompt,
            noChild: typeof conf.node.noChild,
            https: {
              ipAddresses: typeof conf.node.https.ipAddresses,
              port: typeof conf.node.https.port
            },
            mediationLayer: {
              server: {
                hostname: typeof conf.node.mediationLayer.server.hostname,
                port: typeof conf.node.mediationLayer.server.port,
                isHttps: typeof conf.node.mediationLayer.server.isHttps
              },
              enabled: typeof conf.node.mediationLayer.enabled
            },
            childProcesses: typeof conf.node.childProcesses
          },
          agent: {
            host: typeof conf.agent.host,
            http: {
              ipAddresses: typeof conf.agent.http.ipAddresses,
              port: typeof conf.agent.http.port
            }
          },
          logLevels: typeof conf.logLevels,
          zssPort: typeof conf.zssPort
        };
        let allowedPropertyValue = _.get(allowed, attrib, undefined);
        if(allowedPropertyValue !== undefined){
          let lastProperty = attribParts[attribParts.length - 1];
          if(body[lastProperty] == undefined){
            return res.status(400).json({
              error: "Request body property name does not match query property name",
              queryPropertyName: attrib,
              requestBody: body
            });
          }
          if(allowedPropertyValue === (typeof body[lastProperty])){
            let newConfig = JSON.parse(JSON.stringify(options.serverConfig));
            if(options.proxiedHost != newConfig.agent.host){
              newConfig.agent.host = options.proxiedHost;
            }
            if(options.proxiedPort != newConfig.agent.http.port){
              newConfig.agent.http.port = options.proxiedPort;
            }
            if(options.proxiedPort != newConfig.zssPort){
              newConfig.zssPort = options.proxiedPort;
            }
            _.set(newConfig, attrib, body[lastProperty]);
            fs.writeFileSync(options.configLocation, JSON.stringify(newConfig, null, 2), (err) => {
              if(err){
                return res.status(500).json({error: "Unable to update server configuration file"});
              }
            });
            process.clusterManager.setOverrideFileConfig(false);
            process.clusterManager.reloadAllWorkers();
            // TODO: Server startup after initial reload doesn't complete 100% with Node < 8.x. Resulting in
            // failed ZSS authentication issues. Error is uncertain, as increasing the timeout doesn't solve
            // the issue. Is probably a deeper sync that newer versions of Node handle in correct order.
            if (nodeMajorVer <= 7) {
              process.clusterManager.reloadAllWorkers();
            }
            return res.status(200).json({
              message: "Config updated. Reloading server, please wait.",
              expectedType: _.get(allowed, attrib),
              receivedType: (typeof body[attribParts[attribParts.length - 1]]),
              requestBody: body,
              newConfig: newConfig
            });
          } else {
            return res.status(400).json({
              error: `Request body of type ${(typeof body[attribParts[attribParts.length - 1]])} does not match expected type of ${_.get(allowed, attrib)}`,
              expectedType: _.get(allowed, attrib),
              receivedType: typeof body[attribParts[attribParts.length - 1]]
            });
          }
        } else {
<<<<<<< HEAD
          res.status(400).json({error: 'Server must be running in cluster mode to remap http(s) port'});
=======
          return res.status(400).json({error: `${attrib} is not available for modification`});
>>>>>>> 098387e4
        }
      });
      router.get('/log', function(req, res){
        if(process.env.ZLUX_LOG_PATH){
          return res.sendFile(process.env.ZLUX_LOG_PATH);
        } else {
          return res.status(500).send('Log not found');
        }
      });
      router.get('/logLevels', function(req, res){
        return res.status(200).json(global.COM_RS_COMMON_LOGGER.getConfig());
      });
      router.post('/logLevels/name/:componentName/level/:level', function(req, res){
        if(isNaN(Number(req.params.level))){
          res.status(400).send("Log level must be a number");
        } else {
          global.COM_RS_COMMON_LOGGER.setLogLevelForComponentName(req.params.componentName, Number(req.params.level));
          res.status(200).json(global.COM_RS_COMMON_LOGGER.getConfig());
        }
      });
      router.post('/logLevels/pattern/:componentPattern/level/:level', function(req, res){
        if(isNaN(Number(req.params.level))){
          res.status(400).send("Log level must be a number");
        } else {
          global.COM_RS_COMMON_LOGGER.setLogLevelForComponentPattern(req.params.componentPattern, Number(req.params.level));
          res.status(200).json(global.COM_RS_COMMON_LOGGER.getConfig());
        }
      });
      router.get('/environment', function(req, res){
        getUserEnv().then(result => {
          res.status(200).json(result);
        });
      });
      return router;
    }
  },
  
  eureka() {
    const router = express.Router();
    router.get('/server/eureka/info', function(req, res, next) {
      res.send('{"id":"zlux"}');
    });
    router.get('/server/eureka/health', function(req, res, next) {
      res.send('{"status":"UP"}');
    });
    return router;
  },
  
  proxies(options) {
    return (req, res) => {
      res.json({
        "zssServerHostName": options.proxiedHost,
        "zssPort": options.proxiedPort
      });
    }
  },

  
  reload() {
    return (req,res)=> {
      if (process.clusterManager) {
        res.status(200).json({message: 'Reloading server, please wait a moment.'});
        process.clusterManager.reloadAllWorkers();
        // TODO: Server startup after initial reload doesn't complete 100% with Node < 8.x. Resulting in
        // failed ZSS authentication issues. Error is uncertain, as increasing the timeout doesn't solve
        // the issue. Is probably a deeper sync that newer versions of Node handle in correct order.
        if (nodeMajorVer <= 7) {
          process.clusterManager.reloadAllWorkers();
        }
      } else {
        res.status(500).json({error: 'Cannot reload server unless cluster mode is in use.'});
      }
    };
  },

  deleteAppAndReload(webapp){
    return (req, res) =>{
      if(process.clusterManager){
        const id = req.params.id;
        let fullPath = path.join(webapp.serverConfig.pluginsDir, id+'.json');
        installLog.info(`Deleting plugin due to request, id '${id}', path '${fullPath}'`);
        fs.unlink(fullPath, (err) => {
          if(err && err.code == 'ENOENT'){
            res.status(400).json({error: `${id} does not exist.`});
            return;
          } else if(err && err.code == 'EACCES'){
            res.status(400).json({error: `Improper access permissions for path '${fullPath}'`});
            return;
          } else if(err){
            res.status(400).json({error: err});
            return;
          }
          res.status(200).json({message: "Deleting plugin '" + id + "'. Reloading server, please wait a moment."});
          process.clusterManager.reloadAllWorkers();
          // TODO: Server startup after initial reload doesn't complete 100% with Node < 8.x. Resulting in
          // failed ZSS authentication issues. Error is uncertain, as increasing the timeout doesn't solve
          // the issue. Is probably a deeper sync that newer versions of Node handle in correct order.
          if (nodeMajorVer <= 7) {
            process.clusterManager.reloadAllWorkers();
          }
        })
      } else {
        res.status(500).send('Cannot reload server unless cluster mode is in use.');
      }
    }
  },

  addOrUpgrade(webapp){
    return (req, res) => {
      if(process.clusterManager){
        let pathToApp = req.query.path;
        let name = req.query.name; //future possibility of a repo to search from. think foo@1.0.0
        if(pathToApp){
          pathToApp = path.normalize(pathToApp);
          if(!installApp.isFile(pathToApp)){
            var installResponse = installApp.addToServer(pathToApp, webapp.serverConfig.pluginsDir);
            if(installResponse.success === true){
              res.status(200).send(`Successfully installed '${installResponse.message}'. Reloading server, please wait a moment.`);
              process.clusterManager.reloadAllWorkers();
              // TODO: Server startup after initial reload doesn't complete 100% with Node < 8.x. Resulting in
              // failed ZSS authentication issues. Error is uncertain, as increasing the timeout doesn't solve
              // the issue. Is probably a deeper sync that newer versions of Node handle in correct order.
              if (nodeMajorVer <= 7) {
                process.clusterManager.reloadAllWorkers();
              }
            } else {
              res.status(400).send(`Failed to install plugin.  Error: ${installResponse.message}`);
            }
          } else {
            res.status(400).send('Path query must be a directory.');
          }
        } else if(name){
          res.status(501).send('Name queries not yet supported.');
        } else {
          res.status(400).send('Query must include a path to an application directory.');
        }
      } else {
        res.status(500).send('Cannot reload server unless cluster mode is in use.');
      }
    }
  },
  
  echo() {
    return (req, res) =>{
      contentLogger.log(contentLogger.INFO, 'echo\n' + util.inspect(req));
      res.json(req.params);
    }
  }
};

/**
 *  This is passed to every other service of the plugin, so that 
 *  the service can be called by other services under the plugin
 */
function WebServiceHandle(urlPrefix, environment) {
  this.urlPrefix = urlPrefix;
  if (!environment.loopbackConfig.port) {
    installLog.severe(`loopback configuration not valid,`,loopbackConfig,
                      `loopback calls will fail!`);
  }
  this.environment = environment;
}
WebServiceHandle.prototype = {
  constructor: WebServiceHandle,
  //This is currently suboptimal: it makes an HTTP call
  //to localhost for every service call. We could instead just call
  //the corresponding router directly with mock request and
  //response objects, but that's tricky, so let's do that
  //later.

  //  router: null,
  port: 0,
  urlPrefix: null,

  call(path, options, originalRequest) {
    return new Promise((resolve, reject) => {
      if (typeof path === "object") {
        options = path;
        path = "";
      }
      options = options || {};
      let url = this.urlPrefix;
      if (path) {
        url += '/' + path;
      }
      let rejectUnauthorized;
      let protocol;
      if (this.environment.loopbackConfig.isHttps) {
        protocol = 'https:';
        rejectUnauthorized = false;
      } else {
        protocol = 'http:';
      }
      const requestOptions = {
        hostname: this.environment.loopbackConfig.host,
        port: this.environment.loopbackConfig.port,
        method: options.method || "GET",
        protocol: protocol,
        path: url,
        auth: options.auth,
        rejectUnauthorized: rejectUnauthorized
      };
      const headers = {};
      if (originalRequest) {
        var cookie = originalRequest.get('cookie');
        if (cookie) {
          headers["Cookie"] = cookie;
        }
      }
      Object.assign(headers, options.headers);
      if (options.body) {
        if (typeof options.body === "string") {
          if (options.contentType) {
            headers["Content-Type"] = options.contentType;
          } else {
            headers["Content-Type"] = "application/json";
          }
          headers["Content-Length"] =  options.body.length;
        } else {
          headers["Content-Type"] = "application/json";
          const json = JSON.stringify(options.body)
          headers["Content-Length"] =  json.length;
          options.body = json;
        }
      }
      //console.log("headers: ", headers)
      if (Object.getOwnPropertyNames(headers).length > 0) {
        requestOptions.headers = headers;
      }
      let httpOrHttps = this.environment.loopbackConfig.isHttps ? https : http;
      const request = httpOrHttps.request(requestOptions, (response) => {
        var chunks = [];
        response.on('data',(chunk)=> {
          utilLog.debug('Callservice: Data received');
          chunks.push(chunk);
        });
        response.on('end',() => {
          utilLog.debug('Callservice: Service call completed.');
          response.body = Buffer.concat(chunks).toString();
          resolve(response);
        });
      }
      );
      request.on('error', (e) => {
        utilLog.warn('Callservice: Service call failed.');
        reject(e);
      });
      if (options.body) {
        request.write(options.body);
      }
      utilLog.debug('Callservice: Issuing request to service: ' 
          + JSON.stringify(requestOptions, null, 2));
      request.end();
    }
    );
  }
};


const commonMiddleware = {
  /**
   * Initializes the req.mvdData (or whatever the name of the project at the moment is)
   *
   * The request object is cached in the closure scope here, so that a service
   * making a call to another service doesn't have to bother about passing the  
   * authentication data on: we'll do that
   */
  
  addAppSpecificDataToRequest(globalAppData) {
    return function addAppSpecificData(req, res, next) {
      const appData = Object.create(globalAppData);
      if (!req[`${UNP.APP_NAME}Data`]) {
        req[`${UNP.APP_NAME}Data`] = appData; 
      }
      appData.makeErrorObject = zluxUtil.makeErrorObject; 
      if (!appData.webApp) {
        appData.webApp = {};
      } else {
      	appData.webApp = Object.create(appData.webApp);
      }
      appData.webApp.callRootService = function callRootService(name, url, 
          options) {
        if (!this.rootServices[name]) {
          throw new Error(`root service ${name} not found`);
        }
        return this.rootServices[name].call(url, options, req);
      }
      if (!appData.plugin) {
        appData.plugin = {};
      } else {
      	appData.plugin = Object.create(appData.plugin);
      }
      appData.plugin.callService = function callService(name, url, options) {
        try {
          const allHandles = this.services[name];
          let version = '_current';
          if (appData.service.def
              /* 
                 TODO this does not cover the case in which an auth plugin wanted to do callService. See: zosmf-auth
                 In that case, appData.service = {} because it isn't a service itself.
              */
              && appData.service.def.versionRequirements 
              && appData.service.def.versionRequirements[name]) {
            version = appData.service.def.versionRequirements[name];
          }
          const service = allHandles[version];
          return service.call(url, options, req);
        } catch (e) {
          return Promise.reject(e);
        }
      }
      if (!appData.service) {
        appData.service = {};
      } else {
        appData.service = Object.create(appData.service);
      }
      next();
    }
  },
  
  injectPluginDef(pluginDef) {
    return function(req, res, next) {
      req[`${UNP.APP_NAME}Data`].plugin.def = pluginDef;
      next();
    }
  },
  
  injectServiceDef(serviceDef) {
    return function _injectServiceDef(req, res, next) {
      req[`${UNP.APP_NAME}Data`].service.def = serviceDef;
      next();
    }
  },


  /**
   * Injects the service handles to the request so that a service can
   * call other serivces - root services or services created or imported
   * by the plugin, by reading 
   *   req.mvdData.plugin.services[serviceName] 
   * or
   *   req.mvdData.webApp.rootServices[serviceName] 
   *
   * It's context-sensitive, the behaviour depends on the plugin
   */
  injectServiceHandles(serviceHandles, isRoot) {
    if (isRoot) {
      return function injectRoot(req, res, next) {
        //console.log('injecting services: ', Object.keys(serviceHandles))
        req[`${UNP.APP_NAME}Data`].webApp.rootServices = serviceHandles;
        next();
      }
    } else {
      return function inject(req, res, next) {
       // console.log('injecting services: ', Object.keys(serviceHandles))
        req[`${UNP.APP_NAME}Data`].plugin.services = serviceHandles;
        next();
      }
    }
  },
  
  /**
   * A pretty crude request body reader
   */
  readBody() {
    return function readBody(req, res, next) {
      if (req.body) {
        next()
        return;
      }
      var bodyLen = 0;
      const body = [];
      const contentType = req.get('Content-Type');
      if ((req.method != 'POST') && (req.method != 'PUT')) {
        next();
        return;
      }
      var onData = function(chunk) {
        body.push(chunk);
        bodyLen += chunk.length;
        if (bodyLen > DEFAULT_READBODY_LIMIT) {
          req.removeListener('data', onData); 
          req.removeListener('end', onEnd);
          res.send(413, 'content too large');
        }
      };
      var onEnd = function() {
        req.body = Buffer.concat(body).toString();
        next();
        return;
      };
      req.on('data', onData).on('end', onEnd);
    }
  },

  httpNoCacheHeaders() {
    return function httpCachingHeaders(req, res, next) {
      //service.httpCaching = false means
      //"Cache-control: no-store" and "Pragma: no-cache"
      res.set('Cache-control', 'no-store');
      res.set('Pragma', 'no-cache');
      next();
    }
  },
  
  logRootServiceCall(proxied, serviceName) {
    const type = proxied? "Proxied root" : "root"
    return function logRouting(req, res, next) {
      routingLog.debug(`${req.session.id}: ${type} service called: `
          +`${serviceName}, ${req.method} ${req.url}`);
      next();
    }
  },
  
  logServiceCall(pluginId, serviceName) {
    return function logRouting(req, res, next) {
      routingLog.debug(`${req.session.id}: Service called: `
          +`${pluginId}::${serviceName}, ${req.method} ${req.url}`);
      next();
    }
  }
}

function makeSubloggerFromDefinitions(pluginDefinition, serviceDefinition, name) {
  return global.COM_RS_COMMON_LOGGER.makeComponentLogger(pluginDefinition.identifier
      + "." + serviceDefinition.name + ':' + name);
}

function ImportManager() {
  this.routers = {};
}
ImportManager.prototype = {
  constructor: ImportManager,
  
  routers: null
  
}


const defaultOptions = {
  httpPort: 0,
  productCode: null,
  productDir: null,
  proxiedHost: null,
  proxiedPort: 0,
  rootRedirectURL: null,
  rootServices: null,
  staticPlugins: null,
  newPluginHandler: null
};

function makeLoopbackConfig(nodeConfig) {
  /* TODO do we really prefer loopback HTTPS? Why not simply choose HTTP? */
  if (nodeConfig.https && nodeConfig.https.enabled) {
    return {
      port: nodeConfig.https.port,
      isHttps: true,
      host: zluxUtil.getLoopbackAddress(nodeConfig.https.ipAddresses)
    }
  } else {
    return {
      port: nodeConfig.http.port,
      isHttps: false,
      host: zluxUtil.getLoopbackAddress(nodeConfig.http.ipAddresses)
    }
  }
}

function getAgentProxyOptions(serverConfig, agentConfig) {
  if (!agentConfig) return null;
  let options = {};
  if (agentConfig.https || (agentConfig.http && agentConfig.http.attls === true)) {
    options.isHttps = true;
    options.allowInvalidTLSProxy = serverConfig.allowInvalidTLSProxy
  }
  return options;
}

function WebApp(options){
  this.expressApp = express();
  const port = options.httpsPort ? options.httpsPort : options.httpPort;
  this.expressApp.use(cookieParser());
  this.expressApp.use(session({
    //TODO properly generate this secret
    name: 'connect.sid.' + port,
    secret: process.env.expressSessionSecret ? process.env.expressSessionSecret : 'whatever',
    // FIXME: require magic is an anti-pattern. all require() calls should 
    // be at the top of the file. TODO Ensure this can be safely moved to the
    // top of the file: it must have no side effects and it must not depend
    // on any global state
    store: require("./sessionStore").sessionStore,
    resave: true, saveUninitialized: false,
    cookie: {
      secure: 'auto'
    }
  }));
  this.wsEnvironment = {
    loopbackConfig: makeLoopbackConfig(options.serverConfig.node)
  }
  this.options = zluxUtil.makeOptionsObject(defaultOptions, options);
  this.auth = options.auth;
  this.configLocation = options.configLocation;
  expressWs(this.expressApp);
  this.expressApp.serverInstanceUID = Date.now(); // hack
  this.pluginRouter = express.Router();
  this.routers = {};
  this.appData = {
    webApp: {
      proxiedHost: options.proxiedHost,
    }, 
    plugin: {

    }
    //more stuff can be added
  };
  this.plugins = [];
  //hack for pseudo-SSO
  this.authServiceHandleMaps = {};
}
WebApp.prototype = {
  constructor: WebApp,
  options: null,
  expressApp: null,
  routers: null,
  appData: null,
  //hack for pseudo-SSO
  authServiceHandleMaps: null,

  toString() {
    return `[WebApp product: ${this.options.productCode}]`
  },
  
  makeProxy(urlPrefix, noAuth, overrideOptions, host, port) {
    const r = express.Router();
    let proxiedHost;
    let proxiedPort;
    if (host && port) {
      proxiedHost = host;
      proxiedPort = port;
    } else {
      proxiedHost = this.options.proxiedHost;
      proxiedPort = this.options.proxiedPort;
    }
    let options = {
      urlPrefix, 
      isHttps: false, 
      addProxyAuthorizations: (noAuth? null : this.auth.addProxyAuthorizations),
      allowInvalidTLSProxy: this.options.allowInvalidTLSProxy
    };
    if (overrideOptions) {
      options = Object.assign(options, overrideOptions);
    }
    r.use(proxy.makeSimpleProxy(proxiedHost, proxiedPort,
                                options));
    r.ws('/', proxy.makeWsProxy(proxiedHost, proxiedPort, 
                                urlPrefix, options.isHttps))
    return r;
  },
  
  makeExternalProxy(host, port, urlPrefix, isHttps, noAuth, pluginID, serviceName) {
    const r = express.Router();
    installLog.info(`Setting up ${isHttps? 'HTTPS' : 'HTTP'} proxy `
                    +`(${pluginID}:${serviceName}) to destination=${host}:${port}/${urlPrefix}`);
    let myProxy = proxy.makeSimpleProxy(host, port, {
      urlPrefix, 
      isHttps, 
      addProxyAuthorizations: (noAuth? null : this.auth.addProxyAuthorizations),
      allowInvalidTLSProxy: this.options.allowInvalidTLSProxy
    }, pluginID, serviceName);
    proxyMap.set(pluginID + ":" + serviceName, myProxy);
    r.use(myProxy);
    return r;
  },
  
  installStaticHanders() {
    const webdir = path.join(path.join(this.options.productDir,
      this.options.productCode), 'web');
    const rootPage = this.options.rootRedirectURL? this.options.rootRedirectURL 
        : '/';
    if (rootPage != '/') {
      this.expressApp.get('/', function(req,res) {
        res.redirect(rootPage);
      });
    }
    this.expressApp.use(rootPage, express.static(webdir));
  },

  installCommonMiddleware() {
    this.expressApp.use(commonMiddleware.addAppSpecificDataToRequest(
        this.appData));
  },

  _installRootService(url, method, handler, {needJson, needAuth, isPseudoSso}) {
    const handlers = [commonMiddleware.logRootServiceCall(false, url), commonMiddleware.httpNoCacheHeaders()];
    if (needJson) {
      handlers.push(jsonParser);
    }
    if (isPseudoSso) {
      handlers.push((req, res, next) => {
        //hack for pseudo-SSO
        req[`${UNP.APP_NAME}Data`].webApp.authServiceHandleMaps = 
          this.authServiceHandleMaps;
        next();
      })
    }
    if (needAuth) {
      handlers.push(this.auth.middleware); 
    }
    handlers.push(handler);
    installLog.info(`installing root service at ${url}`);
    this.expressApp[method](url, handlers); 
  },
  
  installRootServices() {
    const serviceHandleMap = {};
    for (const proxiedRootService of this.options.rootServices || []) {
      const name = proxiedRootService.name || proxiedRootService.url.replace("/", "");
      installLog.info(`installing root service proxy at ${proxiedRootService.url}`);
      //note that it has to be explicitly false. other falsy values like undefined
      //are treated as default, which is true
      if (proxiedRootService.requiresAuth === false) {
        const _router = this.makeProxy(proxiedRootService.url, true,
                                       getAgentProxyOptions(this.options, this.options.serverConfig.agent));
        this.expressApp.use(proxiedRootService.url,
            [commonMiddleware.logRootServiceCall(true, name), _router]);
      } else {
        const _router = this.makeProxy(proxiedRootService.url, false,
                                       getAgentProxyOptions(this.options, this.options.serverConfig.agent));
        this.expressApp.use(proxiedRootService.url,
            this.auth.middleware,
            [commonMiddleware.logRootServiceCall(true, name), _router]);
      }
      serviceHandleMap[name] = new WebServiceHandle(proxiedRootService.url, 
          this.wsEnvironment);
    }
    this.expressApp.use(commonMiddleware.injectServiceHandles(serviceHandleMap,
        true));
    
    this._installRootService('/auth', 'post', this.auth.doLogin, 
        {needJson: true, needAuth: false, isPseudoSso: true});
    this._installRootService('/auth', 'get', this.auth.getStatus, 
        {needJson: true, needAuth: false, isPseudoSso: true});
    this._installRootService('/auth-refresh', 'get', this.auth.refreshStatus, 
        {needJson: true, needAuth: false, isPseudoSso: true});    
    this._installRootService('/auth-logout', 'post', this.auth.doLogout, 
        {needJson: true, needAuth: false, isPseudoSso: true});
    this._installRootService('/auth-logout', 'get', this.auth.doLogout, 
        {needJson: true, needAuth: false, isPseudoSso: true});
    serviceHandleMap['auth'] = new WebServiceHandle('/auth', this.wsEnvironment);
    this._installRootService('/server/reload', 'get', staticHandlers.reload(this.options),
    {needJson: false, needAuth: true, isPseudoSso: false});
    serviceHandleMap['server/reload'] = new WebServiceHandle('/server/reload',
        this.wsEnvironment);
    this._installRootService('/plugins', 'get', staticHandlers.plugins(this.plugins), 
        {needJson: false, needAuth: false, isPseudoSso: false});
    serviceHandleMap['plugins'] = new WebServiceHandle('/plugins', this.wsEnvironment);
    this._installRootService('/server', 'use', staticHandlers.server(this.options), 
        {needJson: false, needAuth: true, isPseudoSso: false});
    serviceHandleMap['server'] = new WebServiceHandle('/server', this.wsEnvironment);
    this._installRootService('/plugins/:id', 'delete', staticHandlers.deleteAppAndReload(this.options),
        {needJson: false, needAuth: true, isPseudoSso: false});
    serviceHandleMap['plugins/:id'] = new WebServiceHandle('/plugins/:id',
        this.wsEnvironment);
    this._installRootService('/plugins', 'put', staticHandlers.addOrUpgrade(this.options),
        {needJson: true, needAuth: true, isPseudoSso: false});
    serviceHandleMap['/plugins'] = new WebServiceHandle('/plugins',
        this.wsEnvironment);
    this._installRootService('/server/proxies', 'get', staticHandlers.proxies(this.options),
        {needJson: false, needAuth: true, isPseudoSso: false});
    serviceHandleMap['server/proxies'] = new WebServiceHandle('/server/proxies',
        this.wsEnvironment);
    this._installRootService('/echo/*', 'get', staticHandlers.echo(),
        {needJson: false, needAuth: true, isPseudoSso: false});
    serviceHandleMap['echo'] = new WebServiceHandle('/echo', this.wsEnvironment);
    this._installRootService('/apiManagement', 'use', staticHandlers.apiManagement(this),
        {needJson: false, needAuth: true, isPseudoSso: false});
    serviceHandleMap['apiManagement'] = new WebServiceHandle('/apiManagement', 
        this.wsEnvironment);
    this.expressApp.use(staticHandlers.eureka());
  },
  
  _makeRouterForLegacyService(pluginContext, service) {
    const plugin = pluginContext.pluginDef;
    const subUrl = zLuxUrl.makeServiceSubURL(service);
    installLog.debug(plugin.identifier + ": service " + subUrl);
    const constructor = service.nodeModule[service.handlerInstaller];
    const router = express.Router();
    const urlSpec = "/" + this.options.productCode + "/plugins/" 
      + plugin.identifier + "/services/" + service.name + "/";
    const manager = {
      serverConfig:pluginContext.server.config.user,
      plugins:pluginContext.server.state.pluginMap,
      productCode:this.options.productCode
    };
    const handleWebsocketException = function(e, ws) {
      logException(e);
      try {
        ws.close(WEBSOCKET_CLOSE_INTERNAL_ERROR,JSON.stringify({ 
          error: 'Internal Server Error'
        }));
      } catch (closeEx) {
        logException(closeEx);
      }
    };
    const logException = function(e) {
      utilLog.warn(toString()+' Exception caught. Message='+e.message);
      utilLog.warn("Stack trace follows\n"+e.stack);
    };
    const toString = function() {
      return '[Service URL: '+urlSpec+']';
    };
    const legacyDataserviceAttributes = {
      logger: global.COM_RS_COMMON_LOGGER.makeComponentLogger(plugin.identifier
          + "." + service.name),
      toString: toString,
      urlSpec: urlSpec,
      makeSublogger(name) {
        return makeSubloggerFromDefinitions(plugin,service,name);
      },
      pluginDefinition: plugin,
      serviceDefinition: service,
      manager: manager
    };
    const handler = new constructor(service, service.methods, manager,
      legacyDataserviceAttributes);
    for (const methodUC of service.methods || []) {
      const method = methodUC.toLowerCase();
      if (!/^(get|post|put|delete|ws)$/.exec(method)) {
        installLog.warn(plugin.identifier + ": invalid method " + method);
        continue;
      }
      if (method === 'ws') {
        installLog.info(plugin.identifier + ": installing websocket service");
        router.ws('/',(ws,req) => {
          var session;
          try {
            session = handler.createSession(req);
          } catch (e) {
            handleWebsocketException(e,ws);
          }
          ws.on('message', function(msg) {
            try {
              session.handleWebsocketMessage(msg,ws);
            } catch (e) {
              handleWebsocketException(e,ws);
            }
          });
          
          ws.on('close', function(code, reason) {
            try {
              session.handleWebsocketClosed(ws, code, reason);
            } catch (e) {
              handleWebsocketException(e,ws);            
            }
          });
          
          if (session.handleWebsocketConnect) {
            session.handleWebsocketConnect(ws);
          }
        });
      } else {
        for (const route of [router.route('/'), router.route('/*')]) {
          if (method === "post" || method === "put") {
            route[method](commonMiddleware.readBody());
          }
          installLog.debug(`${plugin.identifier}: ${method} ${route.path} `
                           +` handled by ${service.handlerInstaller}`);
          route[method]((req, res) => {
            handler.handleRequest(req, res, req.body, req.path.substring(1));
          });
        }
      }
    }
    return router;
  },

  _makeRouter: function *(service, plugin, pluginContext, pluginChain) {
    const serviceRouterWithMiddleware = pluginChain.slice();
    serviceRouterWithMiddleware.push(commonMiddleware.injectServiceDef(
        service));
    serviceRouterWithMiddleware.push(this.auth.middleware);
    serviceRouterWithMiddleware.push(commonMiddleware.logServiceCall(
        plugin.identifier, service.name));
    if (service.httpCaching !== true) {
      //Per-dataservice middleware to handle tls no-cache
      serviceRouterWithMiddleware.push(commonMiddleware.httpNoCacheHeaders());
    }    
    let router;
    switch (service.type) {
    case "service":
      //installLog.info(`${plugin.identifier}: installing proxy at ${subUrl}`);
      router = this.makeProxy(service.urlPrefix ? 
        service.urlPrefix : zLuxUrl.makePluginURL(this.options.productCode, plugin.identifier) +
                              zLuxUrl.makeServiceSubURL(service, false, true), false,
                              getAgentProxyOptions(this.options, this.options.serverConfig.agent));
      break;
    case "nodeService":
      //installLog.info(
      //    `${plugin.identifier}: installing legacy service router at ${subUrl}`);
      router = this._makeRouterForLegacyService(pluginContext, service);
      break;
    case "router": {
        //installLog.info(`${plugin.identifier}: installing node router at ${subUrl}`);
        const serviceConfiguration = configService.getServiceConfiguration(
            plugin.identifier,  service.name, 
            pluginContext.server.config.app, this.options.productCode);
        const dataserviceContext = new DataserviceContext(service, 
            serviceConfiguration, pluginContext);
        if (!service.routerFactory) {
          router = yield service.nodeModule(dataserviceContext);
          installLog.info("Loaded Router for plugin=" + plugin.identifier 
              + ", service="+service.name + ". Router="+router);          
        } else {
          router = yield service.nodeModule[service.routerFactory](
              dataserviceContext);
          installLog.info("Loaded Router from factory for plugin=" 
                          + plugin.identifier + ", service=" + service.name
                          + ". Factory="+service.routerFactory);
        }
      }
      break;
    case "external":
//      installLog.info(`${plugin.identifier}: installing external proxy at ${subUrl}`);
      router = this.makeExternalProxy(service.host, service.port,
          service.urlPrefix, service.isHttps,
          undefined, plugin.identifier, service.name);
      break;
    default:
      //maybe a lang manager knows how to handle this...
      let langManagers = this.options.langManagers;
      let foundManager = false;
      for (let i = 0; i < langManagers.length; i++) {
        const langManager = langManagers[i];
        if (langManager.getSupportedTypes().includes(service.type)) {
          let connectionInfo = langManager.getConnectionInfo(plugin.identifier, service.name, service.type);
          if (connectionInfo) {
            installLog.info(`Found connection info for ${plugin.identifier}:${service.name}=`,connectionInfo);
            //TODO resolve localhost to something better... allow binding to specific IPs like we did for node
            router = this.makeProxy(connectionInfo.url, true,
                                    connectionInfo.options, 'localhost', connectionInfo.port);
          } else {
            throw new Error(`Could not resolve service URL. Plugin=${plugin.identifier}, service=${service.name}`);
          }
          foundManager = true;
          break;
        }
      }
      if (!foundManager) {
        throw new Error(`Could not load service ${plugin.identifier}:${service.name} `
                        +`due to unknown type=${service.type}`);
      }
    }
    serviceRouterWithMiddleware.push(router);
    return serviceRouterWithMiddleware;
  },
  
  _makeServiceHandleMap(plugin, urlBase) {
    const serviceHandleMap = {};
    for (const group of zluxUtil.concatIterables(
        Object.values(plugin.dataServicesGrouped),
        Object.values(plugin.importsGrouped))) {
      let versionHandles = serviceHandleMap[group.name];
      if (!versionHandles) {
        versionHandles = serviceHandleMap[group.name] = {};
      }
      for (const version of Object.keys(group.versions)) {
        const service = group.versions[version];
        const subUrl = urlBase + zLuxUrl.makeServiceSubURL(service);
        const handle = new WebServiceHandle(subUrl, this.wsEnvironment);
        versionHandles[version] = handle;
        if (version === group.highestVersion) {
          const defaultSubUrl = urlBase + zLuxUrl.makeServiceSubURL(service, true);
          versionHandles['_current'] = handle;
        }
      }
    }
    return serviceHandleMap;
  },
  
  _installDataServices: function*(pluginContext, urlBase) {
    const plugin = pluginContext.pluginDef;
    if (!plugin.dataServicesGrouped) {
      return;
    }
    installLog.info(`${plugin.identifier}: installing data services`)
    const serviceHandleMap = this._makeServiceHandleMap(plugin, urlBase);
    if (plugin.pluginType === 'nodeAuthentication') {
      //hack for pseudo-SSO
      this.authServiceHandleMaps[plugin.identifier] = serviceHandleMap;
    }
    const pluginChain = [
      commonMiddleware.injectPluginDef(plugin),
      commonMiddleware.injectServiceHandles(serviceHandleMap),
    ];
    let pluginRouters = this.routers[plugin.identifier];
    if (!pluginRouters) {
      pluginRouters = this.routers[plugin.identifier] = {};
    }
    for (const serviceName of Object.keys(plugin.dataServicesGrouped)) {
      installLog.info(`${plugin.identifier}: installing service ${serviceName}`)
      let serviceRouters = pluginRouters[serviceName];
      if (!serviceRouters) {
        serviceRouters = pluginRouters[serviceName] = {};
      }
      const group = plugin.dataServicesGrouped[serviceName];
      for (const version of Object.keys(group.versions)) {
        const service = group.versions[version];
        const subUrl = urlBase + zLuxUrl.makeServiceSubURL(service);
        const router = yield* this._makeRouter(service, plugin, pluginContext, 
                                               pluginChain);
        installLog.info(`${plugin.identifier}: installing router at ${subUrl}`);
        this.pluginRouter.use(subUrl, router);
        serviceRouters[version] = router;
        if (version === group.highestVersion) {
          const defaultSubUrl = urlBase + zLuxUrl.makeServiceSubURL(service, true);
          this.pluginRouter.use(defaultSubUrl, router);
          serviceRouters['_current'] = router;
        }
      }
    } 
  },

  _resolveImports(plugin, urlBase) {
    if (!plugin.importsGrouped) {
      return;
    }
    for (const localName of Object.keys(plugin.importsGrouped)) {
      installLog.info(`${plugin.identifier}: importing service ${localName}`)
      const group = plugin.importsGrouped[localName];
      for (const version of Object.keys(group.versions)) {
        const importedService = group.versions[version];
        const subUrl = urlBase 
          + zLuxUrl.makeServiceSubURL(importedService);
        const importedRouter = this.routers[importedService.sourcePlugin]
          [importedService.sourceName][importedService.version];
        if (!importedRouter) {
          throw new Error(
            `Import ${importedService.sourcePlugin}:${importedService.sourceName}`
            + " can't be satisfied");
        }
        installLog.info(`${plugin.identifier}: installing import`
           + ` ${importedService.sourcePlugin}:${importedService.sourceName}`
           + ` at ${subUrl}`);
        this.pluginRouter.use(subUrl, importedRouter);
        if (version === group.highestVersion) {
          const defaultSubUrl = urlBase 
              + zLuxUrl.makeServiceSubURL(importedService, true);
          this.pluginRouter.use(defaultSubUrl, importedRouter);
        }
      }
    }
  },

  _installPluginStaticHandlers(plugin, urlBase) {
    installLog.info(`${plugin.identifier}: installing static file handlers...`);
    if (plugin.webContent && plugin.location) {
      let url = `${urlBase}/web`;
      installLog.info(`${plugin.identifier}: serving static files at ${url}`);
      this.pluginRouter.use(url, expressStaticGzip(path.join(plugin.location, '/web'),
                                                   {enableBrotli: true, orderPreference: ['br', 'gzip']}));
    }
    if (plugin.pluginType === "library") {
      let url = `/lib/${plugin.identifier}/${plugin.libraryVersion}`;
      installLog.info(`${plugin.identifier}: serving library files at ${url}`);
      this.pluginRouter.use(url, express.static(plugin.location));
    }
  },
  
  _installSwaggerCatalog(plugin, urlBase, nodeContext) {
    plugin.getApiCatalog(this.options.productCode, nodeContext).then((openApi) => {
      const router = express.Router();
      installLog.info(`Creating composite swagger endpoint for ${plugin.identifier}`);
      router.get("/", (req, res) => {
        res.status(200).json(openApi.pluginCatalog);
      });
      if (openApi.serviceDocs.length > 0) {
        openApi.serviceDocs.forEach(function (service) {
          installLog.info(`Creating swagger endpoint for${plugin.identifier}:${service.serviceName}`);
          router.get(`/${service.serviceName}`, (req, res) => {
            res.status(200).json(service.serviceDoc)
          });
        });
      }
      this.pluginRouter.use(zLuxUrl.join(urlBase, '/catalogs/swagger'),
          router);
    });
  },

  injectPluginRouter() {
    this.expressApp.use(this.pluginRouter);
  },
  
  installPlugin: Promise.coroutine(function*(pluginContext) {
    const plugin = pluginContext.pluginDef;
    const urlBase = zLuxUrl.makePluginURL(this.options.productCode, 
        plugin.identifier);
    const nodeContext = pluginContext.server.config.user.node;
    try {
      //dataservices load first since in case of error, we want to skip the rest of the plugin load
      yield *this._installDataServices(pluginContext, urlBase);
      this._installSwaggerCatalog(plugin, urlBase, nodeContext);
      this._installPluginStaticHandlers(plugin, urlBase);      
    } catch (e) {
      //index.js listens and logs, so dont log twice here
      //throw so that plugin isnt pushed to list if there's something wrong with it
      throw e;
    }
    this._resolveImports(plugin, urlBase);
    this.plugins.push(plugin);
  }),

  installErrorHanders() {
    this.expressApp.use((req, res, next) => {
      const headers = req.headers
      let referrerPresent = false;
      for (const header of Object.keys(headers)) {
        /* Try to find a referer header and try to
         * redirect to our server,
         */
        if (header == 'referer') {
          referrerPresent = true;
          let referrer = headers[header];
          var pattern = new RegExp('^http.+\/'+this.options.productCode+'\/plugins\/.+');
          if (pattern.test(referrer)) {
            const parts = headers[header].split("/");
            const zluxIndex = parts.indexOf(this.options.productCode);
            const pluginID = parts[zluxIndex + 2];
            const serviceName = parts[zluxIndex + 4];
            const myProxy = proxyMap.get(pluginID + ":" + serviceName);
            const fullUrl = req.originalUrl;
            req.url = fullUrl;
            if (myProxy != undefined) {
              utilLog.debug("About to call myProxy");
              myProxy(req, res);
              utilLog.debug("After myProxy call");
            } else {
              utilLog.debug(`Referrer proxying miss. Resource not found, sending`
                  + ` 404 because referrer (${referrer}) didn't match an existing proxy service`);
              return do404(req.url, res, this.options.productCode
                  + ": unknown resource requested");
            }
          } else {
              utilLog.debug(`Referrer proxying miss. Resource not found, sending`
                  + ` 404 because referrer (${referrer}) didn't match a plugin pattern`);               
            return do404(req.url, res, this.options.productCode + ": unknown resource requested");
          }
          break;
        }
      }
      if (!referrerPresent) {
        return do404(req.url, res, this.options.productCode
                     + ": unknown resource requested");
      }
    });
  }
};

module.exports.makeWebApp = function (options) {
  const webApp = new WebApp(options);
  webApp.installCommonMiddleware();
  webApp.installStaticHanders();
  webApp.installRootServices();
  webApp.injectPluginRouter();
  webApp.installErrorHanders();
  return webApp;
};

/*
  This program and the accompanying materials are
  made available under the terms of the Eclipse Public License v2.0 which accompanies
  this distribution, and is available at https://www.eclipse.org/legal/epl-v20.html
  
  SPDX-License-Identifier: EPL-2.0
  
  Copyright Contributors to the Zowe Project.
*/
<|MERGE_RESOLUTION|>--- conflicted
+++ resolved
@@ -346,6 +346,7 @@
             }
           },
           logLevels: typeof conf.logLevels,
+          logLanguage: typeof conf.logLanguage,
           zssPort: typeof conf.zssPort
         };
         let allowedPropertyValue = _.get(allowed, attrib, undefined);
@@ -398,11 +399,7 @@
             });
           }
         } else {
-<<<<<<< HEAD
-          res.status(400).json({error: 'Server must be running in cluster mode to remap http(s) port'});
-=======
           return res.status(400).json({error: `${attrib} is not available for modification`});
->>>>>>> 098387e4
         }
       });
       router.get('/log', function(req, res){
