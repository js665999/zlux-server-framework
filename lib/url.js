--- conflicted
+++ resolved
@@ -27,14 +27,6 @@
   } else {
     const version = latest? '_current' : service.version;
     url = `/services/${nameForURL}/${version}`;
-<<<<<<< HEAD
-  }
-  if (path) {
-    return `${url}/${path}`;
-  } else {
-    return url;
-=======
->>>>>>> b861553a
   }
   if(path) {
     return `${url}/${path}`;
