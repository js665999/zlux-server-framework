--- conflicted
+++ resolved
@@ -344,30 +344,7 @@
     },
     
     doLogout(req, res) {
-<<<<<<< HEAD
-      //FIXME XSRF
-      const handlers = getRelevantHandlers(authManager, req.body);
-      for (const handler of handlers) {
-        const pluginID = handler.pluginID;
-        authLogger.debug(`ZWED0205I`, req.session.id, pluginID); //authLogger.debug(`${req.session.id}: User logout for auth handler ${pluginID}`);
-        if (req.session.authPlugins) {
-          delete req.session.authPlugins[pluginID];
-        }
-      }
-      if (!req.session.authPlugins || Object.keys(req.session.authPlugins).length == 0) {
-        if (req.session.id) {
-          req.session.zlux = undefined;
-          req.sessionStore.destroy(req.session.id);
-        }
-        req.session.id = null;
-        res.clearCookie('connect.sid.'+cookiePort, { path: '/',
-                                                     httpOnly: true,
-                                                     secure: isSecurePort});
-      }
-      res.status(200).send('');
-=======
       return _doLogoutInner(req, res);
->>>>>>> 366b258d
     },
 
     // This only checks to see if there is a username or not therefore it does
