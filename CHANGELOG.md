--- conflicted
+++ resolved
@@ -3,11 +3,10 @@
 All notable changes to the Zlux Server Framework package will be documented in this file.
 This repo is part of the app-server Zowe Component, and the change logs here may appear on Zowe.org in that section.
 
-<<<<<<< HEAD
 ## 2.11.0
 
 - Bugfix: Proxy when encountering an error, now errors out with 500 Internal Server Error (#487)
-=======
+
 ## 2.10.0
 
 - Enhancement: Avoid going directly to the Desktop when the gateway is active, by redirecting to the gateway equivalent homepage when the homepage is accessed. The redirect behavior can be prevented if desired by using the query parameter `?zwed-no-redirect=1` in your URL. (#449)
@@ -20,7 +19,6 @@
 
 - Enhancement: Support zowe.verifyCertificates=NONSTRICT (#468)
 - Enhancement: Allow dataservices to pass CAs into the call() function (#462)
->>>>>>> f680e47f
 
 ## 2.3.0
 
