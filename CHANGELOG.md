# Zlux Server Framework Changelog

All notable changes to the Zlux Server Framework package will be documented in this file.
This repo is part of the app-server Zowe Component, and the change logs here may appear on Zowe.org in that section.

## 1.23.0

- Bugfix: Removed warning ZWED0144W about failure to read keyrings by having terminal proxy read the tls options loaded by the server instead of loading twice
- Bugfix: Dynamic plugins could not be loaded due to parameter mismatch
<<<<<<< HEAD
- Enhancement: Get list of Discovery Services using environment variable, and provide the list for Eureka JS Client, in order to have it failover connection to the next one on the list when the one its currently talking to fails.
=======
- Cleanup: Removed 'x-powered-by' header
>>>>>>> 77b1ee19

## 1.22.0

- Enhancement: Plugins can push state out to the Caching Service for high availability storage via a improved storage API, available to dataservices as `context.storage`
- Enhancement: Storage API V2 added which has parameters to specify whether plugin cache and state should be stored local to a worker, in the cluster, or remote for high availability
- Enhancement: Decrease verbosity and duplication of startup logs. Log messages omitted have been moved to debug messaging.
- Enhancement: Change missing swagger warning message to debug as it is a warning for developers, not for end users.
- Bugfix: Fix /server/agent route when using APIML
- Bugfix: Fix issue with CORS rejection when accessing zss through APIML gateway 

## 1.21.0

- Bugfix: Use hostname given by zowe config in order to avoid errors from the hostname certificate matching when accessing the app server through APIML
- Enhancement: app-server will contact zss through apiml if apiml is enabled and app-server finds that zss is accessible from apiml
- sso-auth plugin no longer keeps zss cookie within app-server; the cookie will now be sent to and used from the browser, to facilitate high availability

## 1.19.0

- Increased default retry attempts to connect to api discovery server from 3 to 100, for a total retry duration of a little over 15 minutes.

## 1.17.0

- Add support for DER encoded X.509 certificates

## 1.16.0

- [D] Feature: Expose GET /server/environment endpoint with minimal data when RBAC is off, to share only environment details that are required to do dependency checks and more accurate server-to-server communication (#237)
- Add support for PKCS#12 certificates and certificate authorities
- Enhancement: Added JSON plugin environment checks for App server and Agent components that verify if plugin requirements, specified in
the plugin definition, for OS, CPU, endpoints are satisfied.

## 1.15.0

- Bugfix: Fixed desktop prompting for session renewal and failure due to sso-auth plugin incorrectly stating that session refresh is possible when using Zowe SSO. In reality, the SSO tokens are non-renewable with expiration after several hours, leading to a prompt to re-authenticate to continue using the Desktop. This bugfix should now allow for that behavior.

## 1.14.0

- Bugfix: Plugin default server config could not exist in plugins own directory, and had to exist in the instance
- Bugfix: Terminal handlers had to exist within the root directory, rather than also being possible to exist within the instance directory
- Bugfix: Support more config parameters as env vars for edge case characters *, ., and _
- Bugfix: Fix for regression where session would expire prematurely because app server would not request a refresh from ZSS
- [A][D] Bugfix: RBAC checks will now use the Zowe instance value present in instance.env, when it is non-default (For compatibility; RBAC was defaulting to a different value from instance.env)
- Server will now load recognizers & actions from appDir/config/recognizers or /actions into the config

## 1.12.0

- Bugfix: Server handles if implementationDefaults or mediationLayer objects are missing
- Bugfix: SSH connecting from terminal-proxy was very slow on node v12+
- Bugfix: Lease info for mediation layer was a value that caused periodic heartbeat failure
- Add ability to state where a plugin path is relative to, instead of just where the server is running.
- Bugfix: Logout now allows security plugins to clear cookies
- Removed tokenInjector from sso-auth, since when SSO is being used token injection logic is not needed anymore.
- Bugfix: When trying to dynamically load a plugin with unmet dependencies, the response from the server would hang
- Support for reading keys, certificates, and certificate authority content from SAF keyrings via safkeyring:// specification in the node.https configuration object
- App server will now reattempt to connect to zss if it doesn't initially
<|MERGE_RESOLUTION|>--- conflicted
+++ resolved
@@ -7,11 +7,8 @@
 
 - Bugfix: Removed warning ZWED0144W about failure to read keyrings by having terminal proxy read the tls options loaded by the server instead of loading twice
 - Bugfix: Dynamic plugins could not be loaded due to parameter mismatch
-<<<<<<< HEAD
+- Cleanup: Removed 'x-powered-by' header
 - Enhancement: Get list of Discovery Services using environment variable, and provide the list for Eureka JS Client, in order to have it failover connection to the next one on the list when the one its currently talking to fails.
-=======
-- Cleanup: Removed 'x-powered-by' header
->>>>>>> 77b1ee19
 
 ## 1.22.0
 
