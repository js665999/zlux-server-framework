# Zlux Server Framework Changelog

All notable changes to the Zlux Server Framework package will be documented in this file.
This repo is part of the app-server Zowe Component, and the change logs here may appear on Zowe.org in that section.

<<<<<<< HEAD
## 2.10.0

- Enhancement: Avoid going directly to the Desktop when the gateway is active, by redirecting to the gateway equivalent homepage when the homepage is accessed.
=======
## 2.9.0

- Enhancement: zowe.certificates.pem is no longer needed when using keyrings (#448)

## 2.8.0

- Enhancement: Support zowe.verifyCertificates=NONSTRICT (#468)
- Enhancement: Allow dataservices to pass CAs into the call() function (#462)
>>>>>>> 2f7dc0bd

## 2.3.0

- Bugfix: Proxies (zss, external services, and those made by router services) now default to the same HTTPS/TLS settings as the app-esrver.

## 2.0.0

- Breaking change: The list of properties sent back from the /server/environment has changed to reflect the different environment values present in Zowe v2
- Breaking change: When paired with the Zowe server infrastructure, the app-server will now automatically register and de-register plugins at startup depending on each plugin's component enabled status.
- Breaking change: Adjusted the server to respect ZSS's new cookie format in which the port or HA instance ID is a suffix of the ZSS cookie. This means the server may not work properly when paired with a v1 ZSS, and works best with v2 ZSS.
- Breaking change: The default RBAC profile names now start with ZLUX.1 rather than ZLUX.0, because they follow the zowe configuration parameter zowe.rbacProfileIdentifier
- Known Issue: The /server/config API can not currently be used to write configuration, only read. This API will be enhanced in a future release to reflect the changes between the configuration structure seen in 'server.json' and the one seen in v2
- Enhancement: Added support for reading zowe.yaml directly, as opposed to server.json.
- Enhancement: The server can now support checks on the existence and version of APIML if a plugin states a dependency on APIML in the "requirements.components" section of its plugin definition.
- Enhancement: The list of parameters for server configuration are now documented in json-schema for validation, you can find this in [the zlux repository](https://github.com/zowe/zlux/tree/v2.x/staging/schemas)

## 1.28.0

- Bugfix: keyring_js did not worked properly for finding CAs due to using an older version in package.json than needed for the listKeyring function
- Bugfix: Prevent loop upon EACCES error encountered when doing a TCP port bind
- Bugfix: Avoid retrying APIML login if initial attempt fails for any reason

## 1.27.0

- Bugfix: Added small check on agent network configuration to avoid throwing an exception if the agent configuration included JWT information, but not network information

## 1.25.0

- Enhancement: Improved callRootService when targeting agents such as ZSS to issue the request direct to the destination rather than using an additional loopback request to the app-server first. This should improve performance, reduce the need for the app-server being a client of itself, and allow for more request options when calling the agent.
- Enhancement: Allow timeout parameter to be specified in a callService or callRootService command, such as when needing a long timeout to request an agent response.
- Enhancement: Removed need for app-server to be a client of itself when using the callService API, by adding the option for requests to this API to be executed internal to app-server. This option is very compatible with pre-existing use of callService but is disabled by default to avoid disruption. You can enable it by setting the server configuration property `node.internalRouting=true`
- Enhancement: Allow new pluginDefinition webContent destination variable for substitution, ZWE_EXTERNAL_PORT which matches the environment variable value, or if absent, the gateway or app-server ports conditional to configuration.
- Bugfix: App-server would ignore when `VERIFY_CERTIFICATE=false` was set, and try to verify APIML servers. This would lead to login failures when APIML server was on a different system than App-server. Now, app-server will or will not verify APIML certificates according to `VERIFY_CERTIFICATE` value.
- Bugfix: app-server could throw an uncaught exception when a proxied server had a socket error

## 1.24.0

- Bugfix: Fixed issue where server could not bind to a hostname value for node.https.ipAddresses
- Bugfix: Fixed issue where if the server started slowly, a timeout at cluster storage setup could be encountered.
- Bugfix: Fix no agent section causing server error (makes trivial-auth work)
- Enhancement: Add ciphers for use with TLS 1.3
- Enhancement: sso-auth plugin now sends error.body containing a server's error response so that it can be shown in browser if appropriate
- Enhancement: Version numbers of plugins are shown when loading, even if loading failed.

## 1.23.0

- Bugfix: Removed warning ZWED0144W about failure to read keyrings by having terminal proxy read the tls options loaded by the server instead of loading twice
- Bugfix: Dynamic plugins could not be loaded due to parameter mismatch
- Enhancement: Any HA incompatible security plugins are disabled if Zowe runs in HA mode.
- Enhancement: Updated proxy utility to treat PATCH similarly to PUT and POST
- Cleanup: Removed 'x-powered-by' header
- Enhancement: Get list of Discovery Services using environment variable, and provide the list for Eureka JS Client, in order to have it failover connection to the next one on the list when the one its currently talking to fails.

## 1.22.0

- Enhancement: Plugins can push state out to the Caching Service for high availability storage via a improved storage API, available to dataservices as `context.storage`
- Enhancement: Storage API V2 added which has parameters to specify whether plugin cache and state should be stored local to a worker, in the cluster, or remote for high availability
- Enhancement: Decrease verbosity and duplication of startup logs. Log messages omitted have been moved to debug messaging.
- Enhancement: Change missing swagger warning message to debug as it is a warning for developers, not for end users.
- Bugfix: Fix /server/agent route when using APIML
- Bugfix: Fix issue with CORS rejection when accessing zss through APIML gateway 

## 1.21.0

- Bugfix: Use hostname given by zowe config in order to avoid errors from the hostname certificate matching when accessing the app server through APIML
- Enhancement: app-server will contact zss through apiml if apiml is enabled and app-server finds that zss is accessible from apiml
- sso-auth plugin no longer keeps zss cookie within app-server; the cookie will now be sent to and used from the browser, to facilitate high availability

## 1.19.0

- Increased default retry attempts to connect to api discovery server from 3 to 100, for a total retry duration of a little over 15 minutes.

## 1.17.0

- Add support for DER encoded X.509 certificates

## 1.16.0

- [D] Feature: Expose GET /server/environment endpoint with minimal data when RBAC is off, to share only environment details that are required to do dependency checks and more accurate server-to-server communication (#237)
- Add support for PKCS#12 certificates and certificate authorities
- Enhancement: Added JSON plugin environment checks for App server and Agent components that verify if plugin requirements, specified in
the plugin definition, for OS, CPU, endpoints are satisfied.

## 1.15.0

- Bugfix: Fixed desktop prompting for session renewal and failure due to sso-auth plugin incorrectly stating that session refresh is possible when using Zowe SSO. In reality, the SSO tokens are non-renewable with expiration after several hours, leading to a prompt to re-authenticate to continue using the Desktop. This bugfix should now allow for that behavior.

## 1.14.0

- Bugfix: Plugin default server config could not exist in plugins own directory, and had to exist in the instance
- Bugfix: Terminal handlers had to exist within the root directory, rather than also being possible to exist within the instance directory
- Bugfix: Support more config parameters as env vars for edge case characters *, ., and _
- Bugfix: Fix for regression where session would expire prematurely because app server would not request a refresh from ZSS
- [A][D] Bugfix: RBAC checks will now use the Zowe instance value present in instance.env, when it is non-default (For compatibility; RBAC was defaulting to a different value from instance.env)
- Server will now load recognizers & actions from appDir/config/recognizers or /actions into the config

## 1.12.0

- Bugfix: Server handles if implementationDefaults or mediationLayer objects are missing
- Bugfix: SSH connecting from terminal-proxy was very slow on node v12+
- Bugfix: Lease info for mediation layer was a value that caused periodic heartbeat failure
- Add ability to state where a plugin path is relative to, instead of just where the server is running.
- Bugfix: Logout now allows security plugins to clear cookies
- Removed tokenInjector from sso-auth, since when SSO is being used token injection logic is not needed anymore.
- Bugfix: When trying to dynamically load a plugin with unmet dependencies, the response from the server would hang
- Support for reading keys, certificates, and certificate authority content from SAF keyrings via safkeyring:// specification in the node.https configuration object
- App server will now reattempt to connect to zss if it doesn't initially
<|MERGE_RESOLUTION|>--- conflicted
+++ resolved
@@ -3,11 +3,10 @@
 All notable changes to the Zlux Server Framework package will be documented in this file.
 This repo is part of the app-server Zowe Component, and the change logs here may appear on Zowe.org in that section.
 
-<<<<<<< HEAD
 ## 2.10.0
 
-- Enhancement: Avoid going directly to the Desktop when the gateway is active, by redirecting to the gateway equivalent homepage when the homepage is accessed.
-=======
+- Enhancement: Avoid going directly to the Desktop when the gateway is active, by redirecting to the gateway equivalent homepage when the homepage is accessed. (#449)
+
 ## 2.9.0
 
 - Enhancement: zowe.certificates.pem is no longer needed when using keyrings (#448)
@@ -16,7 +15,6 @@
 
 - Enhancement: Support zowe.verifyCertificates=NONSTRICT (#468)
 - Enhancement: Allow dataservices to pass CAs into the call() function (#462)
->>>>>>> 2f7dc0bd
 
 ## 2.3.0
 
