--- conflicted
+++ resolved
@@ -3,18 +3,18 @@
 All notable changes to the Zlux Server Framework package will be documented in this file.
 This repo is part of the app-server Zowe Component, and the change logs here may appear on Zowe.org in that section.
 
+## 1.23.0
+
+- Bugfix: Removed warning ZWED0144W about failure to read keyrings by having terminal proxy read the tls options loaded by the server instead of loading twice
+
 ## 1.22.0
 
 - Enhancement: Plugins can push state out to the Caching Service for high availability storage via a improved storage API, available to dataservices as `context.storage`
 - Enhancement: Storage API V2 added which has parameters to specify whether plugin cache and state should be stored local to a worker, in the cluster, or remote for high availability
-<<<<<<< HEAD
-- Bugfix: Removed warning ZWED0144W about failure to read keyrings by having terminal proxy read the tls options loaded by the server instead of loading twice
-=======
 - Enhancement: Decrease verbosity and duplication of startup logs. Log messages omitted have been moved to debug messaging.
 - Enhancement: Change missing swagger warning message to debug as it is a warning for developers, not for end users.
 - Bugfix: Fix /server/agent route when using APIML
 - Bugfix: Fix issue with CORS rejection when accessing zss through APIML gateway 
->>>>>>> 6bf6f78d
 
 ## 1.21.0
 
