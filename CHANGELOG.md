--- conflicted
+++ resolved
@@ -5,13 +5,10 @@
 
 ## 1.14.0
 
-<<<<<<< HEAD
 - Bugfix: Plugin default server config could not exist in plugins own directory, and had to exist in the instance
 - Bugfix: Terminal handlers had to exist within the root directory, rather than also being possible to exist within the instance directory
-=======
 - Bugfix: Support more config parameters as env vars for edge case characters *, ., and _
 - Bugfix: Fix for regression where session would expire prematurely because app server would not request a refresh from ZSS
->>>>>>> 2a5ec752
 
 ## 1.12.0
 
