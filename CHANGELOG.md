--- conflicted
+++ resolved
@@ -7,12 +7,9 @@
 
 - Enhancement: Plugins can push state out to the Caching Service for high availability storage via a improved storage API, available to dataservices as `context.storage`
 - Enhancement: Storage API V2 added which has parameters to specify whether plugin cache and state should be stored local to a worker, in the cluster, or remote for high availability
-<<<<<<< HEAD
 - Enhancement: Decrease verbosity and duplication of startup logs. Log messages omitted have been moved to debug messaging.
-=======
 - Enhancement: Change missing swagger warning message to debug as it is a warning for developers, not for end users.
 - Bugfix: Fix /server/agent route when using APIML
->>>>>>> c853f3f4
 
 ## 1.21.0
 
