--- conflicted
+++ resolved
@@ -3,11 +3,6 @@
 All notable changes to the Zlux Server Framework package will be documented in this file.
 This repo is part of the app-server Zowe Component, and the change logs here may appear on Zowe.org in that section.
 
-<<<<<<< HEAD
-## 1.15.0
-
-- [D] Feature: Expose GET /server/environment endpoint with minimal data when RBAC is off, to share only environment details that are required to do dependency checks and more accurate server-to-server communication (#237)
-=======
 ## 1.16.0
 
 - Add support for PKCS#12 certificates and certificate authorities
@@ -16,8 +11,8 @@
 
 ## 1.15.0
 
+- [D] Feature: Expose GET /server/environment endpoint with minimal data when RBAC is off, to share only environment details that are required to do dependency checks and more accurate server-to-server communication (#237)
 - Bugfix: Fixed desktop prompting for session renewal and failure due to sso-auth plugin incorrectly stating that session refresh is possible when using Zowe SSO. In reality, the SSO tokens are non-renewable with expiration after several hours, leading to a prompt to re-authenticate to continue using the Desktop. This bugfix should now allow for that behavior.
->>>>>>> 679cfa80
 
 ## 1.14.0
 
