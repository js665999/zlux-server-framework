--- conflicted
+++ resolved
@@ -74,12 +74,8 @@
     "@types/qs": "6.9.3",
     "chai": "~4.2.0",
     "chai-http": "~4.2.0",
-<<<<<<< HEAD
     "mocha": "~10.2.0",
     "typescript": "2.7.1"
-=======
-    "mocha": "~8.4.0"
->>>>>>> c97cd609
   },
   "optionalDependencies": {
     "keyring_js": "~1.1.0"
