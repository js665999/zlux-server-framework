--- conflicted
+++ resolved
@@ -6,11 +6,7 @@
   "author": "",
   "license": "EPL-2.0",
   "dependencies": {
-<<<<<<< HEAD
-    "axios": "1.6.7",
-=======
     "axios": "^1.6.4",
->>>>>>> 806be151
     "bufferutil": "^4.0.1",
     "utf-8-validate": "^5.0.2",
     "ws": "^7.4.6"
