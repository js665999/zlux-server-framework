--- conflicted
+++ resolved
@@ -111,13 +111,12 @@
   }
 };
 
-<<<<<<< HEAD
 module.exports.concatIterables = function* concatIterables() {
   for (let i=0; i < arguments.length; i++) {
     yield *arguments[i];
   }
 }
-=======
+
 /**
  * Makes sure that the invocations of an asynchronous event handler are properly
  * queued. Creates an event listener that wraps the asynchronous `listenerFun`
@@ -140,8 +139,6 @@
   }
 }
 
->>>>>>> fa8cd1b5
-
 /*
   This program and the accompanying materials are
   made available under the terms of the Eclipse Public License v2.0 which accompanies
