--- conflicted
+++ resolved
@@ -17,18 +17,12 @@
     "accept-language-parser": "~1.5.0",
     "bluebird": "~3.5.1",
     "body-parser": "~1.18.3",
-<<<<<<< HEAD
-=======
     "cookie-parser": "~1.4.3",
->>>>>>> 538ec333
     "eureka-js-client": "~4.4.1",
     "express": "~4.16.3",
     "express-session": "~1.15.6",
     "express-ws": "~4.0.0",
-<<<<<<< HEAD
-=======
     "glob": "~7.1.3",
->>>>>>> 538ec333
     "require-from-string": "~2.0.2",
     "semver": "~5.5.1",
     "ws": "~5.2.0"
