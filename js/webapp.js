--- conflicted
+++ resolved
@@ -433,7 +433,6 @@
       req.on('data', onData).on('end', onEnd);
     }
   },
-<<<<<<< HEAD
 
   httpNoCacheHeaders() {
     return function httpCachingHeaders(req, res, next) {
@@ -441,7 +440,9 @@
       //"Cache-control: no-store" and "Pragma: no-cache"
       res.set('Cache-control', 'no-store');
       res.set('Pragma', 'no-cache');
-=======
+      next();
+    }
+  },
   
   logRootServiceCall(proxied, serviceName) {
     const type = proxied? "Proxied root" : "root"
@@ -456,7 +457,6 @@
     return function logRouting(req, res, next) {
       routingLog.debug(`${req.session.id}: Service called: `
           +`${pluginId}::${serviceName}, ${req.method} ${req.url}`);
->>>>>>> 711195f9
       next();
     }
   }
