

/*
  This program and the accompanying materials are
  made available under the terms of the Eclipse Public License v2.0 which accompanies
  this distribution, and is available at https://www.eclipse.org/legal/epl-v20.html
  
  SPDX-License-Identifier: EPL-2.0
  
  Copyright Contributors to the Zowe Project.
*/

'use strict';
const express = require('express');
const util = require('util');
const url = require('url');
const expressWs = require('express-ws');
const path = require('path');
const Promise = require('bluebird');
const http = require('http');
const https = require('https');
const bodyParser = require('body-parser');
const cookieParser = require('cookie-parser')
const session = require('express-session');
const zluxUtil = require('./util');
const configService = require('../plugins/config/lib/configService.js');
const proxy = require('./proxy');
const zLuxUrl = require('./url');
const makeSwaggerCatalog = require('./swagger-catalog');
const UNP = require('./unp-constants');
const translationUtils = require('./translation-utils');

/**
 * Sets up an Express application to serve plugin data files and services  
 */

const DEFAULT_SESSION_TIMEOUT_MS = 60 /* min */ * 60 * 1000;

const SERVICE_TYPE_NODE = 0;
const SERVICE_TYPE_PROXY = 1;
const PROXY_SERVER_CONFIGJS_URL = '/plugins/com.rs.configjs/services/data/';
//TODO: move this (and other consts) to a commonly accessible constants file when moving to typescript
const WEBSOCKET_CLOSE_INTERNAL_ERROR = 4999; 
const WEBSOCKET_CLOSE_BY_PROXY = 4998;
const WEBSOCKET_CLOSE_CODE_MINIMUM = 3000;
const DEFAULT_READBODY_LIMIT = process.env.ZLUX_DEFAULT_READBODY_LIMIT || 102400;//100kb

var contentLogger = zluxUtil.loggers.contentLogger;
var bootstrapLogger = zluxUtil.loggers.bootstrapLogger;
var installLog = zluxUtil.loggers.installLogger;
var utilLog = zluxUtil.loggers.utilLogger;

const jsonParser = bodyParser.json()
const urlencodedParser = bodyParser.urlencoded({ extended: false })

const proxyMap = new Map();

function DataserviceContext(serviceDefinition, serviceConfiguration, 
    pluginContext) {
  this.serviceDefinition = serviceDefinition;
  this.serviceConfiguration = serviceConfiguration;
  this.plugin = pluginContext;
  this.logger = global.COM_RS_COMMON_LOGGER.makeComponentLogger(
    pluginContext.pluginDef.identifier + "." + serviceDefinition.name);
}
DataserviceContext.prototype = {
  makeSublogger(name) {
    return makeSubloggerFromDefinitions(this.plugin.pluginDef,
        this.serviceDefinition, name);
  },
  addBodyParseMiddleware(router) {
    router.use(bodyParser.json({type:'application/json'}));
    router.use(bodyParser.text({type:'text/plain'}));
    router.use(bodyParser.text({type:'text/html'}));
  }
};

function do404(URL, res, message) {
  contentLogger.debug("404: "+message+", url="+URL);
  res.statusMessage = message;
  res.status(404).send("<h1>"+message+"</h1>");
}

function sendAuthenticationFailure(res, authType) {
  res.status(401).json({
    'error':'unauthorized',
    'plugin':pluginDefinition.identifier,
    'service':serviceDefinition.name,
    'authenticationType':authType
  });
};
function sendAuthorizationFailure(res, authType, resource) {
  res.status(403).json({
    'error':'forbidden',
    'plugin':pluginDefinition.identifier,
    'service':serviceDefinition.name,
    'authenticationType':authType,
    'resource':resource
  });
};

const staticHandlers = {
  plugins: function(plugins) {
    return function(req, res) {
      let parsedRequest = url.parse(req.url, true);
      if (!parsedRequest.query) {
        do404(req.url, res, "A plugin query must be specified");
        return;
      }
      let type = parsedRequest.query["type"];
      /*
        Note: here, we query for installed plugins using a filter of either 'all' or a specific pluginType.
        But, some plugins do not have pluginTypes currently. People can forget to include that information.
        In our code, we've been assuming that plugins that do not declare a type are of type 'application',
        but this should be enforced somehow in the future.
      */
      if (!type) {
        do404(req.url, res, "A plugin type must be specified");
        return;
      }
      const acceptLanguage = 
        translationUtils.getAcceptLanguageFromCookies(req.cookies) || req.headers['accept-language'] || '';
      const pluginDefs = plugins.map(p => p.exportTranslatedDef(acceptLanguage));
      const response = {
        //TODO type/version
        pluginDefinitions: null 
      };
      contentLogger.debug('Type requested ='+type);
      if (type == "all") {
        response.pluginDefinitions = pluginDefs;
      } else {
        response.pluginDefinitions = pluginDefs.filter(def => {
          if (def.pluginType != null) {
            contentLogger.debug('Returning true if type matches, type='
                + def.pluginType);
            return def.pluginType === type;
          } else if (type == 'application') {
            contentLogger.debug('Returning true because type is application');
            return true;
          } else {
            contentLogger.debug('Returning false because type did not match');
            return false;
          }
        });
      }
      res.json(response);
    }
  },
  
  //TODO unify '/plugins' and '/apiManagement/plugins'
  apiManagement(webApp) {
    const r = express.Router();
    r.post('/plugins', jsonParser, function api(req, res) {
      const pluginDef = req.body;
      Promise.resolve().then(() => webApp.options.newPluginHandler(pluginDef))
        .then(() => {
          res.status(200).send('plugin added');
        }, (err) => {
          res.status(400).send('failed to add the plugin: ' + err.message);
          console.warn(err);
        });
    });
    return r;
  }
};

/**
 *  This is passed to every other service of the plugin, so that 
 *  the service can be called by other services under the plugin
 */
function WebServiceHandle(urlPrefix, httpPort, httpsPort) {
  this.urlPrefix = urlPrefix;
  if (httpsPort) {
    this.port = httpsPort;
    this.isHttps = true;
  } else {
    this.port = httpPort;
    this.isHttps = false;
  }
}
WebServiceHandle.prototype = {
  constructor: WebServiceHandle,
  //This is currently suboptimal: it makes an HTTP call
  //to localhost for every service call. We could instead just call
  //the corresponding router directly with mock request and
  //response objects, but that's tricky, so let's do that
  //later.

  //  router: null,
  port: 0,
  urlPrefix: null,

  call(path, options, originalRequest) {
    return new Promise((resolve, reject) => {
      if (typeof path === "object") {
        options = path;
        path = "";
      }
      options = options || {};
      let url = this.urlPrefix;
      if (path) {
        url += '/' + path;
      }
      let rejectUnauthorized;
      let protocol;
      if (this.isHttps) {
        protocol = 'https:';
        rejectUnauthorized = false;
      } else {
        protocol = 'http:';
      }
      const requestOptions = {
        hostname: "localhost",
        port: this.port,
        method: options.method || "GET",
        protocol: protocol,
        path: url,
        auth: options.auth,
        rejectUnauthorized: rejectUnauthorized
      };
      const headers = {};
      if (originalRequest) {
        var cookie = originalRequest.get('cookie');
        if (cookie) {
          headers["Cookie"] = cookie;
        }
      }
      Object.assign(headers, options.headers);
      if (options.body) {
        if (typeof options.body === "string") {
          if (options.contentType) {
            headers["Content-Type"] = options.contentType;
          } else {
            headers["Content-Type"] = "application/json";
          }
          headers["Content-Length"] =  options.body.length;
        } else {
          headers["Content-Type"] = "application/json";
          const json = JSON.stringify(options.body)
          headers["Content-Length"] =  json.length;
          options.body = json;
        }
      }
      //console.log("headers: ", headers)
      if (Object.getOwnPropertyNames(headers).length > 0) {
        requestOptions.headers = headers;
      }
      let httpOrHttps = this.isHttps ? https : http;
      const request = httpOrHttps.request(requestOptions, (response) => {
        var chunks = [];
        response.on('data',(chunk)=> {
          utilLog.debug('Callservice: Data received');
          chunks.push(chunk);
        });
        response.on('end',() => {
          utilLog.debug('Callservice: Service call completed.');
          response.body = Buffer.concat(chunks).toString();
          resolve(response);
        });
      }
      );
      request.on('error', (e) => {
        utilLog.warn('Callservice: Service call failed.');
        reject(e);
      });
      if (options.body) {
        request.write(options.body);
      }
      utilLog.debug('Callservice: Issuing request to service');
      request.end();
    }
    );
  }
};


const commonMiddleware = {
  /**
   * Initializes the req.mvdData (or whatever the name of the project at the moment is)
   *
   * The request object is cached in the closure scope here, so that a service
   * making a call to another service doesn't have to bother about passing the  
   * authentication data on: we'll do that
   */
  
  addAppSpecificDataToRequest(globalAppData) {
    return function addAppSpecificData(req, res, next) {
      const appData = Object.create(globalAppData);
      if (!req[`${UNP.APP_NAME}Data`]) {
        req[`${UNP.APP_NAME}Data`] = appData; 
      }
      if (!appData.webApp) {
        appData.webApp = {};
      } else {
      	appData.webApp = Object.create(appData.webApp);
      }
      appData.webApp.callRootService = function callRootService(name, url, 
          options) {
        return this.rootServices[name].call(url, options, req);
      }
      if (!appData.plugin) {
        appData.plugin = {};
      } else {
      	appData.plugin = Object.create(appData.plugin);
      }
      appData.plugin.callService = function callService(name, url, options) {
        try {
          return this.services[name].call(url, options, req);
        } catch (e) {
          return Promise.reject(e);
        }
      }
      if (!appData.service) {
        appData.service = {};
      } else {
        appData.service = Object.create(appData.service);
      }
      next();
    }
  },
  
  injectPluginDef(pluginDef) {
    return function(req, res, next) {
      req[`${UNP.APP_NAME}Data`].plugin.def = pluginDef;
      next();
    }
  },
  
  injectServiceDef(serviceDef) {
    return function _injectServiceDef(req, res, next) {
      req[`${UNP.APP_NAME}Data`].service.def = serviceDef;
      next();
    }
  },


  /**
   * Injects the service handles to the request so that a service can
   * call other serivces - root services or services created or imported
   * by the plugin, by reading 
   *   req.mvdData.plugin.services[serviceName] 
   * or
   *   req.mvdData.webApp.rootServices[serviceName] 
   *
   * It's context-sensitive, the behaviour depends on the plugin
   */
  injectServiceHandles(serviceHandles, isRoot) {
    if (isRoot) {
      return function injectRoot(req, res, next) {
        //console.log('injecting services: ', Object.keys(serviceHandles))
        req[`${UNP.APP_NAME}Data`].webApp.rootServices = serviceHandles;
        next();
      }
    } else {
      return function inject(req, res, next) {
       // console.log('injecting services: ', Object.keys(serviceHandles))
        req[`${UNP.APP_NAME}Data`].plugin.services = serviceHandles;
        next();
      }
    }
  },
  
  /**
   * A pretty crude request body reader
   */
  readBody() {
    return function readBody(req, res, next) {
      if (req.body) {
        next()
        return;
      }
      var bodyLen = 0;
      const body = [];
      const contentType = req.get('Content-Type');
      if ((req.method != 'POST') && (req.method != 'PUT')) {
        next();
        return;
      }
      var onData = function(chunk) {
        body.push(chunk);
        bodyLen += chunk.length;
        if (bodyLen > DEFAULT_READBODY_LIMIT) {
          req.removeListener('data', onData); 
          req.removeListener('end', onEnd);
          res.send(413, 'content too large');
        }
      };
      var onEnd = function() {
        req.body = Buffer.concat(body).toString();
        next();
        return;
      };
      req.on('data', onData).on('end', onEnd);
    }
  },
}

function makeSubloggerFromDefinitions(pluginDefinition, serviceDefinition, name) {
  return global.COM_RS_COMMON_LOGGER.makeComponentLogger(pluginDefinition.identifier
      + "." + serviceDefinition.name + ':' + name);
}

const defaultOptions = {
  httpPort: 0,
  productCode: null,
  productDir: null,
  proxiedHost: null,
  proxiedPort: 0,
  rootRedirectURL: null,
  rootServices: null,
  staticPlugins: null,
  newPluginHandler: null
};

function WebApp(options){
  this.expressApp = express();
  let sessionTimeoutMs = DEFAULT_SESSION_TIMEOUT_MS;
  if (options.sessionTimeoutMs) {
    sessionTimeoutMs = options.sessionTimeoutMs;
  }
  this.expressApp.use(cookieParser());
  this.expressApp.use(session({
    //TODO properly generate this secret
    secret: process.env.expressSessionSecret ? process.env.expressSessionSecret : 'whatever',
    store: require("./sessionStore").sessionStore,
    resave: true, saveUninitialized: false,
    cookie: {
      maxAge: sessionTimeoutMs
    }
  }));
  this.options = zluxUtil.makeOptionsObject(defaultOptions, options);
  this.auth = options.auth;
  expressWs(this.expressApp);
  this.expressApp.serverInstanceUID = Date.now(); // hack
  this.pluginRouter = express.Router();
  this.routers = {};
  this.appData = {
    webApp: {
      proxiedHost: options.proxiedHost,
    }, 
    plugin: {

    }
    //more stuff can be added
  };
  this.plugins = [];
  //hack for pseudo-SSO
  this.authServiceHandleMaps = {};
}
WebApp.prototype = {
  constructor: WebApp,
  options: null,
  expressApp: null,
  routers: null,
  appData: null,
  //hack for pseudo-SSO
  authServiceHandleMaps: null,

  toString() {
    return `[WebApp product: ${this.options.productCode}]`
  },
  
  makeProxy(urlPrefix, noAuth) {
    const r = express.Router();
    r.use(proxy.makeSimpleProxy(this.options.proxiedHost, this.options.proxiedPort, 
    {
      urlPrefix, 
      isHttps: false, 
      addProxyAuthorizations: (noAuth? null : this.auth.addProxyAuthorizations) 
    }));
    r.ws('/', proxy.makeWsProxy(this.options.proxiedHost, this.options.proxiedPort, 
        urlPrefix, false))
    return r;
  },
  
  makeExternalProxy(host, port, urlPrefix, isHttps, noAuth, pluginID, serviceName) {
    const r = express.Router();
    installLog.info(`Setting up proxy to ${host}:${port}/${urlPrefix}`);
    let myProxy = proxy.makeSimpleProxy(host, port, {
      urlPrefix, 
      isHttps, 
      addProxyAuthorizations: (noAuth? null : this.auth.addProxyAuthorizations),
      allowInvalidTLSProxy: this.options.allowInvalidTLSProxy
    }, pluginID, serviceName);
    proxyMap.set(pluginID + ":" + serviceName, myProxy);
    r.use(myProxy);
    return r;
  },
  
  installStaticHanders() {
    const webdir = path.join(path.join(this.options.productDir,
      this.options.productCode), 'web');
    const rootPage = this.options.rootRedirectURL? this.options.rootRedirectURL 
        : '/';
    if (rootPage != '/') {
      this.expressApp.get('/', function(req,res) {
        res.redirect(rootPage);
      });
    }
    this.expressApp.use(rootPage, express.static(webdir));
  },

  installCommonMiddleware() {
    this.expressApp.use(commonMiddleware.addAppSpecificDataToRequest(
        this.appData));
  },

  installRootServices() {
    const serviceHandleMap = {};
    for (const proxiedRootService of this.options.rootServices || []) {
      const name = proxiedRootService.name || proxiedRootService.url.replace("/", "");
      installLog.info(`installing root service proxy at ${proxiedRootService.url}`);
      //note that it has to be explicitly false. other falsy values like undefined
      //are treated as default, which is true
      if (proxiedRootService.requiresAuth === false) {
        const proxyRouter = this.makeProxy(proxiedRootService.url, true);
        this.expressApp.use(proxiedRootService.url,
            proxyRouter);
      } else {
        const proxyRouter = this.makeProxy(proxiedRootService.url);
        this.expressApp.use(proxiedRootService.url,
            this.auth.middleware,
            proxyRouter);
      }
      serviceHandleMap[name] = new WebServiceHandle(proxiedRootService.url, 
          this.options.httpPort, this.options.httpsPort);
    }
    this.expressApp.use(commonMiddleware.injectServiceHandles(serviceHandleMap,
        true));
    this.expressApp.post('/auth',
        jsonParser,
        (req, res, next) => {
          //hack for pseudo-SSO
          req[`${UNP.APP_NAME}Data`].webApp.authServiceHandleMaps = 
            this.authServiceHandleMaps;
          next();
        },
        this.auth.doLogin); 
    this.expressApp.get('/auth',
        jsonParser,
        (req, res, next) => {
          //hack for pseudo-SSO
          req[`${UNP.APP_NAME}Data`].webApp.authServiceHandleMaps = 
            this.authServiceHandleMaps;
          next();
        },
      this.auth.getStatus);
    this.expressApp.post('/auth-logout',
        jsonParser,
        (req, res, next) => {
          //hack for pseudo-SSO
          req[`${UNP.APP_NAME}Data`].webApp.authServiceHandleMaps = 
            this.authServiceHandleMaps;
          next();
        },
        this.auth.doLogout); 
    this.expressApp.get('/auth-logout',
        jsonParser,
        (req, res, next) => {
          //hack for pseudo-SSO
          req[`${UNP.APP_NAME}Data`].webApp.authServiceHandleMaps = 
            this.authServiceHandleMaps;
          next();
        },
        this.auth.doLogout); 
    serviceHandleMap['auth'] = new WebServiceHandle('/auth', 
        this.options.httpPort, this.options.httpsPort);
    this.expressApp.get('/plugins', 
        //this.auth.middleware, 
        staticHandlers.plugins(this.plugins));
    serviceHandleMap['plugins'] = new WebServiceHandle('/plugins', 
<<<<<<< HEAD
        this.options.httpPort);
    this.expressApp.get('/server/proxies', 
        this.auth.middleware, 
      (req, res) =>{
        contentLogger.log(contentLogger.INFO, '/server/proxies\n' + util.inspect(req));      
        res.json({"zssServerHostName":this.options.proxiedHost,"zssPort":this.options.proxiedPort});
      }); 
    serviceHandleMap['server/proxies'] = new WebServiceHandle('/server/proxies', 
        this.options.httpPort);
        
=======
        this.options.httpPort, this.options.httpsPort);
>>>>>>> acfa5172
    this.expressApp.get('/echo/*', 
      this.auth.middleware, 
      (req, res) =>{
        contentLogger.log(contentLogger.INFO, 'echo\n' + util.inspect(req));
        res.json(req.params);
      });
    serviceHandleMap['echo'] = new WebServiceHandle('/echo', 
        this.options.httpPort, this.options.httpsPort);
    this.expressApp.get('/echo/*',  
      this.auth.middleware, 
      (req, res) =>{
        contentLogger.log(contentLogger.INFO, 'echo\n' + util.inspect(req));
        res.json(req.params);
      });
    serviceHandleMap['echo'] = new WebServiceHandle('/echo', 
        this.options.httpPort, this.options.httpsPort);
    this.expressApp.use('/apiManagement/', 
        this.auth.middleware, 
        staticHandlers.apiManagement(this));
    serviceHandleMap['apiManagement'] = new WebServiceHandle('/apiManagement', 
        this.options.httpPort, this.options.httpsPort);
  },
  
  _makeRouterForLegacyService(pluginContext, service) {
    const plugin = pluginContext.pluginDef;
    const subUrl = zLuxUrl.makeServiceSubURL(service);
    installLog.debug(plugin.identifier + ": service " + subUrl);
    const constructor = service.nodeModule[service.handlerInstaller];
    const router = express.Router();
    const urlSpec = "/" + this.options.productCode + "/plugins/" 
      + plugin.identifier + "/services/" + service.name + "/";
    const manager = {
      serverConfig:pluginContext.server.config.user,
      plugins:pluginContext.server.state.pluginMap,
      productCode:this.options.productCode
    };
    const handleWebsocketException = function(e, ws) {
      logException(e);
      try {
        ws.close(WEBSOCKET_CLOSE_INTERNAL_ERROR,JSON.stringify({ 
          error: 'Internal Server Error'
        }));
      } catch (closeEx) {
        logException(closeEx);
      }
    };
    const logException = function(e) {
      utilLog.warn(toString()+' Exception caught. Message='+e.message);
      utilLog.warn("Stack trace follows\n"+e.stack);
    };
    const toString = function() {
      return '[Service URL: '+urlSpec+']';
    };
    const legacyDataserviceAttributes = {
      logger: global.COM_RS_COMMON_LOGGER.makeComponentLogger(plugin.identifier
          + "." + service.name),
      toString: toString,
      urlSpec: urlSpec,
      makeSublogger(name) {
        return makeSubloggerFromDefinitions(plugin,service,name);
      },
      pluginDefinition: plugin,
      serviceDefinition: service,
      manager: manager
    };
    const handler = new constructor(service, service.methods, manager,
      legacyDataserviceAttributes);
    for (const methodUC of service.methods || []) {
      const method = methodUC.toLowerCase();
      if (!/^(get|post|put|delete|ws)$/.exec(method)) {
        installLog.warn(plugin.identifier + ": invalid method " + method);
        continue;
      }
      if (method === 'ws') {
        installLog.info(plugin.identifier + ": installing websocket service");
        router.ws('/',(ws,req) => {
          var session;
          try {
            session = handler.createSession(req);
          } catch (e) {
            handleWebsocketException(e,ws);
          }
          ws.on('message', function(msg) {
            try {
              session.handleWebsocketMessage(msg,ws);
            } catch (e) {
              handleWebsocketException(e,ws);
            }
          });
          
          ws.on('close', function(code, reason) {
            try {
              session.handleWebsocketClosed(ws, code, reason);
            } catch (e) {
              handleWebsocketException(e,ws);            
            }
          });
          
          if (session.handleWebsocketConnect) {
            session.handleWebsocketConnect(ws);
          }
        });
      } else {
        for (const route of [router.route('/'), router.route('/*')]) {
          if (method === "post" || method === "put") {
            route[method](commonMiddleware.readBody());
          }
          installLog.debug(`${plugin.identifier}: ${method} ${route.path} `
                           +` handled by ${service.handlerInstaller}`);
          route[method]((req, res) => {
            handler.handleRequest(req, res, req.body, req.path.substring(1));
          });
        }
      }
    }
    return router;
  },

  _installDataServices: function*(pluginContext, urlBase) {
    const plugin = pluginContext.pluginDef;
    if (!plugin.dataServicesGrouped) {
      return;
    }
    const serviceHandleMap = {};
    for (const service of plugin.dataServices) {
      const name = (service.type === "import")? service.localName : service.name;
      const handle = new WebServiceHandle(urlBase + "/services/" + name,
                                          this.options.httpPort, this.options.httpsPort);
      serviceHandleMap[name] = handle;
    }
    if (plugin.pluginType === 'nodeAuthentication') {
      //hack for pseudo-SSO
      this.authServiceHandleMaps[plugin.identifier] = serviceHandleMap;
    }
    const pluginChain = [
      commonMiddleware.injectPluginDef(plugin),
      commonMiddleware.injectServiceHandles(serviceHandleMap),
    ];
    let pluginRouters = this.routers[plugin.identifier];
    if (!pluginRouters) {
      pluginRouters = this.routers[plugin.identifier] = {};
    }
    if (plugin.dataServicesGrouped.proxy.length > 0) {
      for (const proxiedService of plugin.dataServicesGrouped.proxy) {
        const subUrl = urlBase + zLuxUrl.makeServiceSubURL(proxiedService);
        const proxyRouter = this.makeProxy(subUrl);
        const serviceRouterWithMiddleware = pluginChain.slice();
        serviceRouterWithMiddleware.push(commonMiddleware.injectServiceDef(
            proxiedService));
        serviceRouterWithMiddleware.push(this.auth.middleware);
        serviceRouterWithMiddleware.push(proxyRouter);
        installLog.info(`${plugin.identifier}: installing proxy at ${subUrl}`);
        this.pluginRouter.use(subUrl, serviceRouterWithMiddleware);
        pluginRouters[proxiedService.name] = serviceRouterWithMiddleware;
        //console.log(`service: ${plugin.identifier}[${proxiedService.name}]`);
      }
    }
    if (plugin.dataServicesGrouped.router.length > 0) {
      for (const routerService of plugin.dataServicesGrouped.router) {
        const subUrl = urlBase + zLuxUrl.makeServiceSubURL(routerService);
        const serviceConfiguration = configService.getServiceConfiguration(
          plugin.identifier,  routerService.name, 
          pluginContext.server.config.app, this.options.productCode);
        let router;
        let dataserviceContext = new DataserviceContext(routerService, 
            serviceConfiguration, pluginContext);
        if (typeof  routerService.nodeModule === "function") {
          router = yield routerService.nodeModule(dataserviceContext);
          installLog.info("Loaded Router for plugin=" + plugin.identifier 
              + ", service="+routerService.name + ". Router="+router);          
        } else {
          router = 
            yield routerService.nodeModule[routerService.routerFactory](
              dataserviceContext);
          installLog.info("Loaded Router from factory for plugin=" 
                          + plugin.identifier + ", service=" + routerService.name
                          + ". Factory="+routerService.routerFactory);
        }
        const serviceRouterWithMiddleware = pluginChain.slice();
        serviceRouterWithMiddleware.push(commonMiddleware.injectServiceDef(
            routerService));
        serviceRouterWithMiddleware.push(this.auth.middleware);
        serviceRouterWithMiddleware.push(router);
        installLog.info(`${plugin.identifier}: installing node router at ${subUrl}`);
        this.pluginRouter.use(subUrl, serviceRouterWithMiddleware);
        pluginRouters[routerService.name] = serviceRouterWithMiddleware;
        //console.log(`service: ${plugin.identifier}[${routerService.name}]`);
      }
    }
    if (plugin.dataServicesGrouped.node.length > 0) {
      for (const legacyService of plugin.dataServicesGrouped.node) {
        const subUrl = urlBase + zLuxUrl.makeServiceSubURL(legacyService);
        const serviceConfiguration = configService.getServiceConfiguration(
          plugin.identifier,  legacyService.name, 
          pluginContext.server.config.app, this.options.productCode);
        const serviceRouterWithMiddleware = pluginChain.slice();
        serviceRouterWithMiddleware.push(commonMiddleware.injectServiceDef(
            legacyService));
        serviceRouterWithMiddleware.push(this.auth.middleware);
        serviceRouterWithMiddleware.push(this._makeRouterForLegacyService(
            pluginContext, legacyService));
        installLog.info(
          `${plugin.identifier}: installing legacy service router at ${subUrl}`);
        this.pluginRouter.use(subUrl, serviceRouterWithMiddleware);
        pluginRouters[legacyService.name] = serviceRouterWithMiddleware;
       // console.log(`service: ${plugin.identifier}[${legacyService.name}]`);
      }
    }
    if (plugin.dataServicesGrouped.external.length > 0) {
      for (const externalService of plugin.dataServicesGrouped.external) {
        const subUrl = urlBase + zLuxUrl.makeServiceSubURL(externalService);
        const serviceRouterWithMiddleware = pluginChain.slice();
        serviceRouterWithMiddleware.push(commonMiddleware.injectServiceDef(
            externalService));
        serviceRouterWithMiddleware.push(this.auth.middleware);
        serviceRouterWithMiddleware.push(this.makeExternalProxy(
            externalService.host, externalService.port,
            externalService.urlPrefix, externalService.isHttps,
            undefined, plugin.identifier, externalService.name));
        installLog.info(`${plugin.identifier}: installing proxy at ${subUrl}`);
        this.pluginRouter.use(subUrl, serviceRouterWithMiddleware);
        pluginRouters[externalService.name] = serviceRouterWithMiddleware;
        //console.log(`service: ${plugin.identifier}[${externalService.name}]`);
      }
    }
  },

  /*
    Order of plugins given is expected to be in order of dependency, so a loop is not run on import resolution
   */
  resolveAllImports(pluginDefs) {
    let unresolvedPlugins = [];
    installLog.info(`Resolving imports for ${pluginDefs.length} remaining plugins`);
    pluginDefs.forEach((plugin) => {
      installLog.debug(
        `${plugin.identifier}: ${plugin.dataServicesGrouped? 'has' : 'does not have'}`
          + ' services')
      const urlBase = zLuxUrl.makePluginURL(this.options.productCode, 
                                            plugin.identifier);
      try {
        this._resolveImports(plugin, urlBase);
      } catch (e) {
        unresolvedPlugins.push(plugin);
      }
    });
    if (unresolvedPlugins.length === 0) {
      installLog.info(`All imports resolved for all plugins.`);
      return true;
    } else {
      installLog.info(`Unable to resolve imports for ${unresolvedPlugins.length} plugins.`);
      unresolvedPlugins.forEach((plugin)=> {
        installLog.info(`${plugin.identifier} has unresolved imports.`);
      });
      return false;
    }
  },

  _resolveImports(plugin, urlBase) {
    if (plugin.dataServicesGrouped  
        && plugin.dataServicesGrouped.import.length > 0) {
      for (const importedService of plugin.dataServicesGrouped.import) {
        const subUrl = urlBase 
          + zLuxUrl.makeServiceSubURL(importedService);
        const importedRouter = this.routers[importedService.sourcePlugin]
          [importedService.sourceName];
        if (!importedRouter) {
          throw new Error(
            `Import ${importedService.sourcePlugin}:${importedService.sourceName}`
            + " can't be satisfied");
        }
        installLog.info(`${plugin.identifier}: installing import`
           + ` ${importedService.sourcePlugin}:${importedService.sourceName} at ${subUrl}`);
        this.pluginRouter.use(subUrl, importedRouter);
        let pluginRouters = this.routers[plugin.identifier];
        if (!pluginRouters) {
          pluginRouters = this.routers[plugin.identifier] = {};
        }
        pluginRouters[importedService.localName] = importedRouter;
      }
    }
  },

  _installPluginStaticHandlers(plugin, urlBase) {
    installLog.info(`${plugin.identifier}: installing static file handlers...`);
    if (plugin.webContent && plugin.webContent.path) {
      let url = `${urlBase}/web`;
      installLog.info(`${plugin.identifier}: serving static files at ${url}`);
      //console.log(url, plugin.webContent.path);
      this.pluginRouter.use(url, express.static(plugin.webContent.path));
    }
    if (plugin.pluginType === "library") {
      let url = `/lib/${plugin.identifier}/${plugin.libraryVersion}`;
      installLog.info(`${plugin.identifier}: serving library files at ${url}`);
      this.pluginRouter.use(url, express.static(plugin.location));
    }
  },
  
  _installSwaggerCatalog(plugin, urlBase) {
    const router = makeSwaggerCatalog(plugin, 
        this.options.productCode);
    this.pluginRouter.use(zLuxUrl.join(urlBase, '/catalogs/swagger'),
        router);
  },

  injectPluginRouter() {
    this.expressApp.use(this.pluginRouter);
  },
  
  installPlugin: Promise.coroutine(function*(pluginContext) {
    const plugin = pluginContext.pluginDef;
    installLog.debug(
      `${plugin.identifier}: ${plugin.dataServicesGrouped? 'has' : 'does not have'}`
      + ' services')
    const urlBase = zLuxUrl.makePluginURL(this.options.productCode, 
        plugin.identifier);
    this._installSwaggerCatalog(plugin, urlBase);
    this._installPluginStaticHandlers(plugin, urlBase);
    try {
      yield *this._installDataServices(pluginContext, urlBase);
    } catch (e) {
      installLog.warn(e.stack);
    }
    //import resolution will be postponed until all non-import plugins are loaded
    this.plugins.push(plugin);
  }),

  installErrorHanders() {
    this.expressApp.use((req, res, next) => {
      const headers = req.headers
      for (const header of Object.keys(headers)) {
        /* Try to find a referer header and try to
         * redirect to our server,
         */
        if (header == 'referer') {
          var pattern = /^http.+\/ZLUX\/plugins\/.+/;
          if (pattern.test(headers[header])) {
            var parts = headers[header].split("/");
            var zluxIndex = parts.indexOf("ZLUX");
            var pluginID = parts[zluxIndex + 2];
            var serviceName = parts[zluxIndex + 4];
            var myProxy = proxyMap.get(pluginID + ":" + serviceName);
            var fullUrl = req.originalUrl;
            req.url = fullUrl;
            if (myProxy != undefined) {
              utilLog.debug("About to call myProxy");
              myProxy(req, res);
              utilLog.debug("After myProxy call");
            }
            else {
              do404(req.url, res, this.options.productCode
              + ": unknown resource requested");
            }
          }
          else {
            do404(req.url, res, this.options.productCode
            + ": unknown resource requested");
          }
        }
      }
    });
//      if (!next) {
//        // TODO how was this tested? I'd say it never happens: `next` is always 
//        // there - it's Express's wrapper, not literally the next user middleware
//        // piece, as one might think (note that you call it without params, not like
//        // next(req, res, ...))
//
//      } else {
//        return next();
//      }
  }
};

module.exports.makeWebApp = function (options) {
  const webApp = new WebApp(options);
  webApp.installCommonMiddleware();
  webApp.installStaticHanders();
  webApp.installRootServices();
  webApp.injectPluginRouter();
  webApp.installErrorHanders();
  return webApp;
};

/*
  This program and the accompanying materials are
  made available under the terms of the Eclipse Public License v2.0 which accompanies
  this distribution, and is available at https://www.eclipse.org/legal/epl-v20.html
  
  SPDX-License-Identifier: EPL-2.0
  
  Copyright Contributors to the Zowe Project.
*/
<|MERGE_RESOLUTION|>--- conflicted
+++ resolved
@@ -569,8 +569,7 @@
         //this.auth.middleware, 
         staticHandlers.plugins(this.plugins));
     serviceHandleMap['plugins'] = new WebServiceHandle('/plugins', 
-<<<<<<< HEAD
-        this.options.httpPort);
+        this.options.httpPort, this.options.httpsPort);
     this.expressApp.get('/server/proxies', 
         this.auth.middleware, 
       (req, res) =>{
@@ -578,11 +577,7 @@
         res.json({"zssServerHostName":this.options.proxiedHost,"zssPort":this.options.proxiedPort});
       }); 
     serviceHandleMap['server/proxies'] = new WebServiceHandle('/server/proxies', 
-        this.options.httpPort);
-        
-=======
         this.options.httpPort, this.options.httpsPort);
->>>>>>> acfa5172
     this.expressApp.get('/echo/*', 
       this.auth.middleware, 
       (req, res) =>{
